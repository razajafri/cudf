--- conflicted
+++ resolved
@@ -17,11 +17,8 @@
 - PR #2394 Move `rapidsai/custrings` into `cudf`
 - PR #2734 Final sync of custrings source into cudf
 - PR #2724 Add libcudf support for __contains__
-<<<<<<< HEAD
+- PR #2743 Add Java bindings for NVStrings timestamp2long as part of String ColumnVector casting
 - PR #2748 Parquet Reader: Add option to specify loading of PANDAS index
-=======
-- PR #2743 Add Java bindings for NVStrings timestamp2long as part of String ColumnVector casting
->>>>>>> a2d86877
 
 ## Improvements
 
