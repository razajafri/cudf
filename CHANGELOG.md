--- conflicted
+++ resolved
@@ -26,11 +26,8 @@
 - PR #3563 Use `__cuda_array_interface__` for serialization
 - PR #3564 Fix cuda memory access error in gather_bitmask_kernel
 - PR #3548 Replaced CUDA_RT_CALL with CUDA_TRY
-<<<<<<< HEAD
 - PR #3486 Pandas > 0.25 compatability 
-=======
 - PR #3588 Remove avro reader column order reversal
->>>>>>> fdd9e05e
 
 
 # cuDF 0.11.0 (11 Dec 2019)
