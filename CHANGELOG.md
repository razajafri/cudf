--- conflicted
+++ resolved
@@ -152,11 +152,8 @@
 - PR #3422 Move utilities to legacy
 - PR #3201 Define and implement new datetime_ops APIs
 - PR #3462 Add `make_empty_column` and update `empty_like`.
-<<<<<<< HEAD
 - PR #3465 Port `aggregation` traits and utilities.
-=======
 - PR #3214 Define and implement new unary operations APIs
->>>>>>> d206d35f
 
 ## Bug Fixes
 
