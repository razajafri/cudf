--- conflicted
+++ resolved
@@ -138,12 +138,9 @@
 - PR #3387 Strings column gather function
 - PR #3389 Move quantiles.hpp + group_quantiles.hpp files to legacy
 - PR #3398 Move reshape.hpp files to legacy
-<<<<<<< HEAD
+- PR #3425 Strings column copy_if_else implementation
+- PR #3422 Move utilities to legacy
 - PR #3201 Define and implement new datetime_ops APIs
-=======
-- PR #3425 Strings column copy_if_else implementation
->>>>>>> bcb7bf18
-- PR #3422 Move utilities to legacy
 
 ## Bug Fixes
 
