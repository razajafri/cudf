# cuDF 0.12.0 (Date TBD)

## New Features
- PR #3224 Define and implement new join APIs.
- PR #3284 Add gpu-accelerated parquet writer
- PR #3336 Add `from_dlpack` and `to_dlpack`
- PR #3555 Add column names support to libcudf++ io readers and writers
- PR #3610 Add memory_usage to DataFrame and Series APIs

## Improvements

- PR #3431 Port NVStrings translate to cudf strings column
- PR #3364 Port NVStrings split functions
- PR #3502 ORC reader: add option to read DECIMALs as INT64
- PR #3461 Add a new overload to allocate_like() that takes explicit type and size params.
- PR #3590 Specialize hash functions for floating point
- PR #3569 Use `np.asarray` in `StringColumn.deserialize`
- PR #3553 Support Python NoneType in numeric binops
- PR #3567 Include `strides` in `__cuda_array_interface__`
- PR #3608 Update OPS codeowner group name
- PR #3431 Port NVStrings translate to cudf strings column
- PR #3587 Merge CHECK_STREAM & CUDA_CHECK_LAST to CHECK_CUDA
- PR #3402 Define and implement new quantiles APIs

## Bug Fixes

- PR #3550 Update Java package to 0.12
- PR #3549 Fix index name issue with iloc with RangeIndex
- PR #3562 Fix 4GB limit for gzipped-compressed csv files
- PR #2981 enable build.sh to build all targets without installation
- PR #3563 Use `__cuda_array_interface__` for serialization
- PR #3564 Fix cuda memory access error in gather_bitmask_kernel
- PR #3548 Replaced CUDA_RT_CALL with CUDA_TRY
- PR #3622 Fix new warnings and errors when building with gcc-8
- PR #3588 Remove avro reader column order reversal
<<<<<<< HEAD
- PR #3629 Fix hash map test failure
=======
- PR #3637 Fix sorted set_index operations in dask_cudf
>>>>>>> 6f73108f


# cuDF 0.11.0 (11 Dec 2019)

## New Features

- PR #2905 Added `Series.median()` and null support for `Series.quantile()`
- PR #2930 JSON Reader: Support ARROW_RANDOM_FILE input
- PR #2956 Add `cudf::stack` and `cudf::tile`
- PR #2980 Added nvtext is_vowel/is_consonant functions
- PR #2987 Add `inplace` arg to `DataFrame.reset_index` and `Series`
- PR #3011 Added libcudf++ transition guide
- PR #3129 Add strings column factory from `std::vector`s
- PR #3054 Add parquet reader support for decimal data types
- PR #3022 adds DataFrame.astype for cuDF dataframes
- PR #2962 Add isnull(), notnull() and related functions
- PR #3025 Move search files to legacy
- PR #3068 Add `scalar` class
- PR #3094 Adding `any` and `all` support from libcudf
- PR #3130 Define and implement new `column_wrapper`
- PR #3143 Define and implement new copying APIs `slice` and `split`
- PR #3161 Move merge files to legacy
- PR #3079 Added support to write ORC files given a local path
- PR #3192 Add dtype param to cast `DataFrame` on init
- PR #3213 Port cuIO to libcudf++
- PR #3222 Add nvtext character tokenizer
- PR #3223 Java expose underlying buffers
- PR #3300 Add `DataFrame.insert`
- PR #3263 Define and implement new `valid_if`
- PR #3278 Add `to_host` utility to copy `column_view` to host
- PR #3087 Add new cudf::experimental bool8 wrapper
- PR #3219 Construct column from column_view
- PR #3250 Define and implement new merge APIs
- PR #3144 Define and implement new hashing APIs `hash` and `hash_partition`
- PR #3229 Define and implement new search APIs
- PR #3308 java add API for memory usage callbacks
- PR #2691 Row-wise reduction and scan operations via CuPy
- PR #3291 Add normalize_nans_and_zeros
- PR #3187 Define and implement new replace APIs
- PR #3356 Add vertical concatenation for table/columns
- PR #3344 java split API
- PR #2791 Add `groupby.std()`
- PR #3368 Enable dropna argument in dask_cudf groupby
- PR #3298 add null replacement iterator for column_device_view
- PR #3297 Define and implement new groupby API.
- PR #3396 Update device_atomics with new bool8 and timestamp specializations
- PR #3411 Java host memory management API
- PR #3393 Implement df.cov and enable covariance/correlation in dask_cudf
- PR #3401 Add dask_cudf ORC writer (to_orc)
- PR #3331 Add copy_if_else
- PR #3427 Define and Implement new multi-search API
- PR #3442 Add Bool-index + Multi column + DataFrame support for set-item
- PR #3172 Define and implement new fill/repeat/copy_range APIs
- PR #3497 Add DataFrame.drop(..., inplace=False) argument
- PR #3469 Add string functionality for replace API
- PR #3527 Add string functionality for merge API
- PR #3557 Add contiguous_split() function. 

## Improvements

- PR #2904 Move gpu decompressors to cudf::io namespace
- PR #2977 Moved old C++ test utilities to legacy directory.
- PR #2965 Fix slow orc reader perf with large uncompressed blocks
- PR #2995 Move JIT type utilities to legacy directory
- PR #2927 Add ``Table`` and ``TableView`` extension classes that wrap legacy cudf::table
- PR #3005 Renames `cudf::exp` namespace to `cudf::experimental`
- PR #3008 Make safe versions of `is_null` and `is_valid` in `column_device_view`
- PR #3026 Move fill and repeat files to legacy
- PR #3027 Move copying.hpp and related source to legacy folder
- PR #3014 Snappy decompression optimizations
- PR #3032 Use `asarray` to coerce indices to a NumPy array
- PR #2996 IO Readers: Replace `cuio::device_buffer` with `rmm::device_buffer`
- PR #3051 Specialized hash function for strings column
- PR #3065 Select and Concat for cudf::experimental::table
- PR #3080 Move `valid_if.cuh` to `legacy/`
- PR #3052 Moved replace.hpp functionality to legacy
- PR #3091 Move join files to legacy
- PR #3092 Implicitly init RMM if Java allocates before init
- PR #3029 Update gdf_ numeric types with stdint and move to cudf namespace
- PR #3052 Moved replace.hpp functionality to legacy
- PR #2955 Add cmake option to only build for present GPU architecture
- PR #3070 Move functions.h and related source to legacy
- PR #2951 Allow set_index to handle a list of column names
- PR #3093 Move groupby files to legacy
- PR #2988 Removing GIS functionality (now part of cuSpatial library)
- PR #3067 Java method to return size of device memory buffer
- PR #3083 Improved some binary operation tests to include null testing.
- PR #3084 Update to arrow-cpp and pyarrow 0.15.0
- PR #3071 Move cuIO to legacy
- PR #3126 Round 2 of snappy decompression optimizations
- PR #3046 Define and implement new copying APIs `empty_like` and `allocate_like`
- PR #3128 Support MultiIndex in DataFrame.join
- PR #2971 Added initial gather and scatter methods for strings_column_view
- PR #3133 Port NVStrings to cudf column: count_characters and count_bytes
- PR #2991 Added strings column functions concatenate and join_strings
- PR #3028 Define and implement new `gather` APIs.
- PR #3135 Add nvtx utilities to cudf::nvtx namespace
- PR #3021 Java host side concat of serialized buffers
- PR #3138 Move unary files to legacy
- PR #3170 Port NVStrings substring functions to cudf strings column
- PR #3159 Port NVStrings is-chars-types function to cudf strings column
- PR #3154 Make `table_view_base.column()` const and add `mutable_table_view.column()`
- PR #3175 Set cmake cuda version variables
- PR #3171 Move deprecated error macros to legacy
- PR #3191 Port NVStrings integer convert ops to cudf column
- PR #3189 Port NVStrings find ops to cudf column
- PR #3352 Port NVStrings convert float functions to cudf strings column
- PR #3193 Add cuPy as a formal dependency
- PR #3195 Support for zero columned `table_view`
- PR #3165 Java device memory size for string category
- PR #3205 Move transform files to legacy
- PR #3202 Rename and move error.hpp to public headers
- PR #2878 Use upstream merge code in dask_cudf
- PR #3217 Port NVStrings upper and lower case conversion functions
- PR #3350 Port NVStrings booleans convert functions
- PR #3231 Add `column::release()` to give up ownership of contents.
- PR #3157 Use enum class rather than enum for mask_allocation_policy
- PR #3232 Port NVStrings datetime conversion to cudf strings column
- PR #3136 Define and implement new transpose API
- PR #3237 Define and implement new transform APIs
- PR #3245 Move binaryop files to legacy
- PR #3241 Move stream_compaction files to legacy
- PR #3166 Move reductions to legacy
- PR #3261 Small cleanup: remove `== true`
- PR #3271 Update rmm API based on `rmm.reinitialize(...)` change
- PR #3266 Remove optional checks for CuPy
- PR #3268 Adding null ordering per column feature when sorting
- PR #3239 Adding floating point specialization to comparators for NaNs
- PR #3270 Move predicates files to legacy
- PR #3281 Add to_host specialization for strings in column test utilities
- PR #3282 Add `num_bitmask_words`
- PR #3252 Add new factory methods to include passing an existing null mask
- PR #3288 Make `bit.cuh` utilities usable from host code.
- PR #3287 Move rolling windows files to legacy
- PR #3182 Define and implement new unary APIs `is_null` and `is_not_null`
- PR #3314 Drop `cython` from run requirements
- PR #3301 Add tests for empty column wrapper.
- PR #3294 Update to arrow-cpp and pyarrow 0.15.1
- PR #3310 Add `row_hasher` and `element_hasher` utilities
- PR #3272 Support non-default streams when creating/destroying hash maps
- PR #3286 Clean up the starter code on README
- PR #3332 Port NVStrings replace to cudf strings column
- PR #3354 Define and implement new `scatter` APIs
- PR #3322 Port NVStrings pad operations to cudf strings column
- PR #3345 Add cache member for number of characters in string_view class
- PR #3299 Define and implement new `is_sorted` APIs
- PR #3328 Partition by stripes in dask_cudf ORC reader
- PR #3243 Use upstream join code in dask_cudf
- PR #3371 Add `select` method to `table_view`
- PR #3309 Add java and JNI bindings for search bounds
- PR #3305 Define and implement new rolling window APIs
- PR #3380 Concatenate columns of strings
- PR #3382 Add fill function for strings column
- PR #3391 Move device_atomics_tests.cu files to legacy
- PR #3303 Define and implement new stream compaction APIs `copy_if`, `drop_nulls`,
           `apply_boolean_mask`, `drop_duplicate` and `unique_count`.
- PR #3387 Strings column gather function
- PR #3440 Strings column scatter function
- PR #3389 Move quantiles.hpp + group_quantiles.hpp files to legacy
- PR #3397 Port unary cast to libcudf++
- PR #3398 Move reshape.hpp files to legacy
- PR #3423 Port NVStrings htoi to cudf strings column
- PR #3425 Strings column copy_if_else implementation
- PR #3422 Move utilities to legacy
- PR #3201 Define and implement new datetime_ops APIs
- PR #3421 Port NVStrings find_multiple to cudf strings column
- PR #3448 Port scatter_to_tables to libcudf++
- PR #3458 Update strings sections in the transition guide
- PR #3462 Add `make_empty_column` and update `empty_like`.
- PR #3465 Port `aggregation` traits and utilities.
- PR #3214 Define and implement new unary operations APIs
- PR #3475 Add `bitmask_to_host` column utility
- PR #3487 Add is_boolean trait and random timestamp generator for testing
- PR #3492 Small cleanup (remove std::abs) and comment
- PR #3407 Allow multiple row-groups per task in dask_cudf read_parquet
- PR #3512 Remove unused CUDA conda labels
- PR #3500 cudf::fill()/cudf::repeat() support for strings columns.
- PR #3438 Update scalar and scalar_device_view to better support strings
- PR #3414 Add copy_range function for strings column

## Bug Fixes

- PR #2895 Fixed dask_cudf group_split behavior to handle upstream rearrange_by_divisions
- PR #3048 Support for zero columned tables
- PR #3030 Fix snappy decoding regression in PR #3014
- PR #3041 Fixed exp to experimental namespace name change issue
- PR #3056 Add additional cmake hint for finding local build of RMM files
- PR #3060 Move copying.hpp includes to legacy
- PR #3139 Fixed java RMM auto initalization
- PR #3141 Java fix for relocated IO headers
- PR #3149 Rename column_wrapper.cuh to column_wrapper.hpp
- PR #3168 Fix mutable_column_device_view head const_cast
- PR #3199 Update JNI includes for legacy moves
- PR #3204 ORC writer: Fix ByteRLE encoding of NULLs
- PR #2994 Fix split_out-support but with hash_object_dispatch
- PR #3212 Fix string to date casting when format is not specified
- PR #3218 Fixes `row_lexicographic_comparator` issue with handling two tables
- PR #3228 Default initialize RMM when Java native dependencies are loaded
- PR #3012 replacing instances of `to_gpu_array` with `mem`
- PR #3236 Fix Numba 0.46+/CuPy 6.3 interface compatibility
- PR #3276 Update JNI includes for legacy moves
- PR #3256 Fix orc writer crash with multiple string columns
- PR #3211 Fix breaking change caused by rapidsai/rmm#167
- PR #3265 Fix dangling pointer in `is_sorted`
- PR #3267 ORC writer: fix incorrect ByteRLE encoding of long literal runs
- PR #3277 Fix invalid reference to deleted temporary in `is_sorted`.
- PR #3274 ORC writer: fix integer RLEv2 mode2 unsigned base value encoding
- PR #3279 Fix shutdown hang issues with pinned memory pool init executor
- PR #3280 Invalid children check in mutable_column_device_view
- PR #3289 fix java memory usage API for empty columns
- PR #3293 Fix loading of csv files zipped on MacOS (disabled zip min version check)
- PR #3295 Fix storing storing invalid RMM exec policies.
- PR #3307 Add pd.RangeIndex to from_pandas to fix dask_cudf meta_nonempty bug
- PR #3313 Fix public headers including non-public headers
- PR #3318 Revert arrow to 0.15.0 temporarily to unblock downstream projects CI
- PR #3317 Fix index-argument bug in dask_cudf parquet reader
- PR #3323 Fix `insert` non-assert test case
- PR #3341 Fix `Series` constructor converting NoneType to "None"
- PR #3326 Fix and test for detail::gather map iterator type inference
- PR #3334 Remove zero-size exception check from make_strings_column factories
- PR #3333 Fix compilation issues with `constexpr` functions not marked `__device__`
- PR #3340 Make all benchmarks use cudf base fixture to initialize RMM pool
- PR #3337 Fix Java to pad validity buffers to 64-byte boundary
- PR #3362 Fix `find_and_replace` upcasting series for python scalars and lists
- PR #3357 Disabling `column_view` iterators for non fixed-width types
- PR #3383 Fix : properly compute null counts for rolling_window.
- PR #3386 Removing external includes from `column_view.hpp`
- PR #3369 Add write_partition to dask_cudf to fix to_parquet bug
- PR #3388 Support getitem with bools when DataFrame has a MultiIndex
- PR #3408 Fix String and Column (De-)Serialization
- PR #3372 Fix dask-distributed scatter_by_map bug
- PR #3419 Fix a bug in parse_into_parts (incomplete input causing walking past the end of string).
- PR #3413 Fix dask_cudf read_csv file-list bug
- PR #3416 Fix memory leak in ColumnVector when pulling strings off the GPU
- PR #3424 Fix benchmark build by adding libcudacxx to benchmark's CMakeLists.txt
- PR #3435 Fix diff and shift for empty series
- PR #3439 Fix index-name bug in StringColumn concat
- PR #3445 Fix ORC Writer default stripe size
- PR #3459 Fix printing of invalid entries
- PR #3466 Fix gather null mask allocation for invalid index
- PR #3468 Fix memory leak issue in `drop_duplicates`
- PR #3474 Fix small doc error in capitalize Docs
- PR #3491 Fix more doc errors in NVStrings
- PR #3478 Fix as_index deep copy via Index.rename inplace arg
- PR #3476 Fix ORC reader timezone conversion
- PR #3188 Repr slices up large DataFrames
- PR #3519 Fix strings column concatenate handling zero-sized columns
- PR #3530 Fix copy_if_else test case fail issue
- PR #3523 Fix lgenfe issue with debug build
- PR #3532 Fix potential use-after-free in cudf parquet reader
- PR #3540 Fix unary_op null_mask bug and add missing test cases
- PR #3559 Use HighLevelGraph api in DataFrame constructor (Fix upstream compatibility)
- PR #3572 Fix CI Issue with hypothesis tests that are flaky


# cuDF 0.10.0 (16 Oct 2019)

## New Features

- PR #2423 Added `groupby.quantile()`
- PR #2522 Add Java bindings for NVStrings backed upper and lower case mutators
- PR #2605 Added Sort based groupby in libcudf
- PR #2607 Add Java bindings for parsing JSON
- PR #2629 Add dropna= parameter to groupby
- PR #2585 ORC & Parquet Readers: Remove millisecond timestamp restriction
- PR #2507 Add GPU-accelerated ORC Writer
- PR #2559 Add Series.tolist()
- PR #2653 Add Java bindings for rolling window operations
- PR #2480 Merge `custreamz` codebase into `cudf` repo
- PR #2674 Add __contains__ for Index/Series/Column
- PR #2635 Add support to read from remote and cloud sources like s3, gcs, hdfs
- PR #2722 Add Java bindings for NVTX ranges
- PR #2702 Add make_bool to dataset generation functions
- PR #2394 Move `rapidsai/custrings` into `cudf`
- PR #2734 Final sync of custrings source into cudf
- PR #2724 Add libcudf support for __contains__
- PR #2777 Add python bindings for porter stemmer measure functionality
- PR #2781 Add issorted to is_monotonic
- PR #2685 Add cudf::scatter_to_tables and cython binding
- PR #2743 Add Java bindings for NVStrings timestamp2long as part of String ColumnVector casting
- PR #2785 Add nvstrings Python docs
- PR #2786 Add benchmarks option to root build.sh
- PR #2802 Add `cudf::repeat()` and `cudf.Series.repeat()`
- PR #2773 Add Fisher's unbiased kurtosis and skew for Series/DataFrame
- PR #2748 Parquet Reader: Add option to specify loading of PANDAS index
- PR #2807 Add scatter_by_map to DataFrame python API
- PR #2836 Add nvstrings.code_points method
- PR #2844 Add Series/DataFrame notnull
- PR #2858 Add GTest type list utilities
- PR #2870 Add support for grouping by Series of arbitrary length
- PR #2719 Series covariance and Pearson correlation
- PR #2207 Beginning of libcudf overhaul: introduce new column and table types
- PR #2869 Add `cudf.CategoricalDtype`
- PR #2838 CSV Reader: Support ARROW_RANDOM_FILE input
- PR #2655 CuPy-based Series and Dataframe .values property
- PR #2803 Added `edit_distance_matrix()` function to calculate pairwise edit distance for each string on a given nvstrings object.
- PR #2811 Start of cudf strings column work based on 2207
- PR #2872 Add Java pinned memory pool allocator
- PR #2969 Add findAndReplaceAll to ColumnVector
- PR #2814 Add Datetimeindex.weekday
- PR #2999 Add timestamp conversion support for string categories
- PR #2918 Add cudf::column timestamp wrapper types

## Improvements

- PR #2578 Update legacy_groupby to use libcudf group_by_without_aggregation
- PR #2581 Removed `managed` allocator from hash map classes.
- PR #2571 Remove unnecessary managed memory from gdf_column_concat
- PR #2648 Cython/Python reorg
- PR #2588 Update Series.append documentation
- PR #2632 Replace dask-cudf set_index code with upstream
- PR #2682 Add cudf.set_allocator() function for easier allocator init
- PR #2642 Improve null printing and testing
- PR #2747 Add missing Cython headers / cudftestutil lib to conda package for cuspatial build
- PR #2706 Compute CSV format in device code to speedup performance
- PR #2673 Add support for np.longlong type
- PR #2703 move dask serialization dispatch into cudf
- PR #2728 Add YYMMDD to version tag for nightly conda packages
- PR #2729 Handle file-handle input in to_csv
- PR #2741 CSV Reader: Move kernel functions into its own file
- PR #2766 Improve nvstrings python cmake flexibility
- PR #2756 Add out_time_unit option to csv reader, support timestamp resolutions
- PR #2771 Stopgap alias for to_gpu_matrix()
- PR #2783 Support mapping input columns to function arguments in apply kernels
- PR #2645 libcudf unique_count for Series.nunique
- PR #2817 Dask-cudf: `read_parquet` support for remote filesystems
- PR #2823 improve java data movement debugging
- PR #2806 CSV Reader: Clean-up row offset operations
- PR #2640 Add dask wait/persist exmaple to 10 minute guide
- PR #2828 Optimizations of kernel launch configuration for `DataFrame.apply_rows` and `DataFrame.apply_chunks`
- PR #2831 Add `column` argument to `DataFrame.drop`
- PR #2775 Various optimizations to improve __getitem__ and __setitem__ performance
- PR #2810 cudf::allocate_like can optionally always allocate a mask.
- PR #2833 Parquet reader: align page data allocation sizes to 4-bytes to satisfy cuda-memcheck
- PR #2832 Using the new Python bindings for UCX
- PR #2856 Update group_split_cudf to use scatter_by_map
- PR #2890 Optionally keep serialized table data on the host.
- PR #2778 Doc: Updated and fixed some docstrings that were formatted incorrectly.
- PR #2830 Use YYMMDD tag in custreamz nightly build
- PR #2875 Java: Remove synchronized from register methods in MemoryCleaner
- PR #2887 Minor snappy decompression optimization
- PR #2899 Use new RMM API based on Cython
- PR #2788 Guide to Python UDFs
- PR #2919 Change java API to use operators in groupby namespace
- PR #2909 CSV Reader: Avoid row offsets host vector default init
- PR #2834 DataFrame supports setting columns via attribute syntax `df.x = col`
- PR #3147 DataFrame can be initialized from rows via list of tuples
- PR #3539 Restrict CuPy to 6

## Bug Fixes

- PR #2584 ORC Reader: fix parsing of `DECIMAL` index positions
- PR #2619 Fix groupby serialization/deserialization
- PR #2614 Update Java version to match
- PR #2601 Fixes nlargest(1) issue in Series and Dataframe
- PR #2610 Fix a bug in index serialization (properly pass DeviceNDArray)
- PR #2621 Fixes the floordiv issue of not promoting float type when rhs is 0
- PR #2611 Types Test: fix static casting from negative int to string
- PR #2618 IO Readers: Fix datasource memory map failure for multiple reads
- PR #2628 groupby_without_aggregation non-nullable input table produces non-nullable output
- PR #2615 fix string category partitioning in java API
- PR #2641 fix string category and timeunit concat in the java API
- PR #2649 Fix groupby issue resulting from column_empty bug
- PR #2658 Fix astype() for null categorical columns
- PR #2660 fix column string category and timeunit concat in the java API
- PR #2664 ORC reader: fix `skip_rows` larger than first stripe
- PR #2654 Allow Java gdfOrderBy to work with string categories
- PR #2669 AVRO reader: fix non-deterministic output
- PR #2668 Update Java bindings to specify timestamp units for ORC and Parquet readers
- PR #2679 AVRO reader: fix cuda errors when decoding compressed streams
- PR #2692 Add concatenation for data-frame with different headers (empty and non-empty)
- PR #2651 Remove nvidia driver installation from ci/cpu/build.sh
- PR #2697 Ensure csv reader sets datetime column time units
- PR #2698 Return RangeIndex from contiguous slice of RangeIndex
- PR #2672 Fix null and integer handling in round
- PR #2704 Parquet Reader: Fix crash when loading string column with nulls
- PR #2725 Fix Jitify issue with running on Turing using CUDA version < 10
- PR #2731 Fix building of benchmarks
- PR #2738 Fix java to find new NVStrings locations
- PR #2736 Pin Jitify branch to v0.10 version
- PR #2742 IO Readers: Fix possible silent failures when creating `NvStrings` instance
- PR #2753 Fix java quantile API calls
- PR #2762 Fix validity processing for time in java
- PR #2796 Fix handling string slicing and other nvstrings delegated methods with dask
- PR #2769 Fix link to API docs in README.md
- PR #2772 Handle multiindex pandas Series #2772
- PR #2749 Fix apply_rows/apply_chunks pessimistic null mask to use in_cols null masks only
- PR #2752 CSV Reader: Fix exception when there's no rows to process
- PR #2716 Added Exception for `StringMethods` in string methods
- PR #2787 Fix Broadcasting `None` to `cudf-series`
- PR #2794 Fix async race in NVCategory::get_value and get_value_bounds
- PR #2795 Fix java build/cast error
- PR #2496 Fix improper merge of two dataframes when names differ
- PR #2824 Fix issue with incorrect result when Numeric Series replace is called several times
- PR #2751 Replace value with null
- PR #2765 Fix Java inequality comparisons for string category
- PR #2818 Fix java join API to use new C++ join API
- PR #2841 Fix nvstrings.slice and slice_from for range (0,0)
- PR #2837 Fix join benchmark
- PR #2809 Add hash_df and group_split dispatch functions for dask
- PR #2843 Parquet reader: fix skip_rows when not aligned with page or row_group boundaries
- PR #2851 Deleted existing dask-cudf/record.txt
- PR #2854 Fix column creation from ephemeral objects exposing __cuda_array_interface__
- PR #2860 Fix boolean indexing when the result is a single row
- PR #2859 Fix tail method issue for string columns
- PR #2852 Fixed `cumsum()` and `cumprod()` on boolean series.
- PR #2865 DaskIO: Fix `read_csv` and `read_orc` when input is list of files
- PR #2750 Fixed casting values to cudf::bool8 so non-zero values always cast to true
- PR #2873 Fixed dask_cudf read_partition bug by generating ParquetDatasetPiece
- PR #2850 Fixes dask_cudf.read_parquet on partitioned datasets
- PR #2896 Properly handle `axis` string keywords in `concat`
- PR #2926 Update rounding algorithm to avoid using fmod
- PR #2968 Fix Java dependency loading when using NVTX
- PR #2963 Fix ORC writer uncompressed block indexing
- PR #2928 CSV Reader: Fix using `byte_range` for large datasets
- PR #2983 Fix sm_70+ race condition in gpu_unsnap
- PR #2964 ORC Writer: Segfault when writing mixed numeric and string columns
- PR #3007 Java: Remove unit test that frees RMM invalid pointer
- PR #3009 Fix orc reader RLEv2 patch position regression from PR #2507
- PR #3002 Fix CUDA invalid configuration errors reported after loading an ORC file without data
- PR #3035 Update update-version.sh for new docs locations
- PR #3038 Fix uninitialized stream parameter in device_table deleter
- PR #3064 Fixes groupby performance issue
- PR #3061 Add rmmInitialize to nvstrings gtests
- PR #3058 Fix UDF doc markdown formatting
- PR #3059 Add nvstrings python build instructions to contributing.md


# cuDF 0.9.0 (21 Aug 2019)

## New Features

- PR #1993 Add CUDA-accelerated series aggregations: mean, var, std
- PR #2111 IO Readers: Support memory buffer, file-like object, and URL inputs
- PR #2012 Add `reindex()` to DataFrame and Series
- PR #2097 Add GPU-accelerated AVRO reader
- PR #2098 Support binary ops on DFs and Series with mismatched indices
- PR #2160 Merge `dask-cudf` codebase into `cudf` repo
- PR #2149 CSV Reader: Add `hex` dtype for explicit hexadecimal parsing
- PR #2156 Add `upper_bound()` and `lower_bound()` for libcudf tables and `searchsorted()` for cuDF Series
- PR #2158 CSV Reader: Support single, non-list/dict argument for `dtype`
- PR #2177 CSV Reader: Add `parse_dates` parameter for explicit date inference
- PR #1744 cudf::apply_boolean_mask and cudf::drop_nulls support for cudf::table inputs (multi-column)
- PR #2196 Add `DataFrame.dropna()`
- PR #2197 CSV Writer: add `chunksize` parameter for `to_csv`
- PR #2215 `type_dispatcher` benchmark
- PR #2179 Add Java quantiles
- PR #2157 Add __array_function__ to DataFrame and Series
- PR #2212 Java support for ORC reader
- PR #2224 Add DataFrame isna, isnull, notna functions
- PR #2236 Add Series.drop_duplicates
- PR #2105 Add hash-based join benchmark
- PR #2316 Add unique, nunique, and value_counts for datetime columns
- PR #2337 Add Java support for slicing a ColumnVector
- PR #2049 Add cudf::merge (sorted merge)
- PR #2368 Full cudf+dask Parquet Support
- PR #2380 New cudf::is_sorted checks whether cudf::table is sorted
- PR #2356 Java column vector standard deviation support
- PR #2221 MultiIndex full indexing - Support iloc and wildcards for loc
- PR #2429 Java support for getting length of strings in a ColumnVector
- PR #2415 Add `value_counts` for series of any type
- PR #2446 Add __array_function__ for index
- PR #2437 ORC reader: Add 'use_np_dtypes' option
- PR #2382 Add CategoricalAccessor add, remove, rename, and ordering methods
- PR #2464 Native implement `__cuda_array_interface__` for Series/Index/Column objects
- PR #2425 Rolling window now accepts array-based user-defined functions
- PR #2442 Add __setitem__
- PR #2449 Java support for getting byte count of strings in a ColumnVector
- PR #2492 Add groupby.size() method
- PR #2358 Add cudf::nans_to_nulls: convert floating point column into bitmask
- PR #2489 Add drop argument to set_index
- PR #2491 Add Java bindings for ORC reader 'use_np_dtypes' option
- PR #2213 Support s/ms/us/ns DatetimeColumn time unit resolutions
- PR #2536 Add _constructor properties to Series and DataFrame

## Improvements

- PR #2103 Move old `column` and `bitmask` files into `legacy/` directory
- PR #2109 added name to Python column classes
- PR #1947 Cleanup serialization code
- PR #2125 More aggregate in java API
- PR #2127 Add in java Scalar tests
- PR #2088 Refactor of Python groupby code
- PR #2130 Java serialization and deserialization of tables.
- PR #2131 Chunk rows logic added to csv_writer
- PR #2129 Add functions in the Java API to support nullable column filtering
- PR #2165 made changes to get_dummies api for it to be available in MethodCache
- PR #2171 Add CodeCov integration, fix doc version, make --skip-tests work when invoking with source
- PR #2184 handle remote orc files for dask-cudf
- PR #2186 Add `getitem` and `getattr` style access to Rolling objects
- PR #2168 Use cudf.Column for CategoricalColumn's categories instead of a tuple
- PR #2193 DOC: cudf::type_dispatcher documentation for specializing dispatched functors
- PR #2199 Better java support for appending strings
- PR #2176 Added column dtype support for datetime, int8, int16 to csv_writer
- PR #2209 Matching `get_dummies` & `select_dtypes` behavior to pandas
- PR #2217 Updated Java bindings to use the new groupby API
- PR #2214 DOC: Update doc instructions to build/install `cudf` and `dask-cudf`
- PR #2220 Update Java bindings for reduction rename
- PR #2232 Move CodeCov upload from build script to Jenkins
- PR #2225 refactor to use libcudf for gathering columns in dataframes
- PR #2293 Improve join performance (faster compute_join_output_size)
- PR #2300 Create separate dask codeowners for dask-cudf codebase
- PR #2304 gdf_group_by_without_aggregations returns gdf_column
- PR #2309 Java readers: remove redundant copy of result pointers
- PR #2307 Add `black` and `isort` to style checker script
- PR #2345 Restore removal of old groupby implementation
- PR #2342 Improve `astype()` to operate all ways
- PR #2329 using libcudf cudf::copy for column deep copy
- PR #2344 DOC: docs on code formatting for contributors
- PR #2376 Add inoperative axis= and win_type= arguments to Rolling()
- PR #2378 remove dask for (de-)serialization of cudf objects
- PR #2353 Bump Arrow and Dask versions
- PR #2377 Replace `standard_python_slice` with just `slice.indices()`
- PR #2373 cudf.DataFrame enchancements & Series.values support
- PR #2392 Remove dlpack submodule; make cuDF's Cython API externally accessible
- PR #2430 Updated Java bindings to use the new unary API
- PR #2406 Moved all existing `table` related files to a `legacy/` directory
- PR #2350 Performance related changes to get_dummies
- PR #2420 Remove `cudautils.astype` and replace with `typecast.apply_cast`
- PR #2456 Small improvement to typecast utility
- PR #2458 Fix handling of thirdparty packages in `isort` config
- PR #2459 IO Readers: Consolidate all readers to use `datasource` class
- PR #2475 Exposed type_dispatcher.hpp, nvcategory_util.hpp and wrapper_types.hpp in the include folder
- PR #2484 Enabled building libcudf as a static library
- PR #2453 Streamline CUDA_REL environment variable
- PR #2483 Bundle Boost filesystem dependency in the Java jar
- PR #2486 Java API hash functions
- PR #2481 Adds the ignore_null_keys option to the java api
- PR #2490 Java api: support multiple aggregates for the same column
- PR #2510 Java api: uses table based apply_boolean_mask
- PR #2432 Use pandas formatting for console, html, and latex output
- PR #2573 Bump numba version to 0.45.1
- PR #2606 Fix references to notebooks-contrib

## Bug Fixes

- PR #2086 Fixed quantile api behavior mismatch in series & dataframe
- PR #2128 Add offset param to host buffer readers in java API.
- PR #2145 Work around binops validity checks for java
- PR #2146 Work around unary_math validity checks for java
- PR #2151 Fixes bug in cudf::copy_range where null_count was invalid
- PR #2139 matching to pandas describe behavior & fixing nan values issue
- PR #2161 Implicitly convert unsigned to signed integer types in binops
- PR #2154 CSV Reader: Fix bools misdetected as strings dtype
- PR #2178 Fix bug in rolling bindings where a view of an ephemeral column was being taken
- PR #2180 Fix issue with isort reordering `importorskip` below imports depending on them
- PR #2187 fix to honor dtype when numpy arrays are passed to columnops.as_column
- PR #2190 Fix issue in astype conversion of string column to 'str'
- PR #2208 Fix issue with calling `head()` on one row dataframe
- PR #2229 Propagate exceptions from Cython cdef functions
- PR #2234 Fix issue with local build script not properly building
- PR #2223 Fix CUDA invalid configuration errors reported after loading small compressed ORC files
- PR #2162 Setting is_unique and is_monotonic-related attributes
- PR #2244 Fix ORC RLEv2 delta mode decoding with nonzero residual delta width
- PR #2297 Work around `var/std` unsupported only at debug build
- PR #2302 Fixed java serialization corner case
- PR #2355 Handle float16 in binary operations
- PR #2311 Fix copy behaviour for GenericIndex
- PR #2349 Fix issues with String filter in java API
- PR #2323 Fix groupby on categoricals
- PR #2328 Ensure order is preserved in CategoricalAccessor._set_categories
- PR #2202 Fix issue with unary ops mishandling empty input
- PR #2326 Fix for bug in DLPack when reading multiple columns
- PR #2324 Fix cudf Docker build
- PR #2325 Fix ORC RLEv2 patched base mode decoding with nonzero patch width
- PR #2235 Fix get_dummies to be compatible with dask
- PR #2332 Zero initialize gdf_dtype_extra_info
- PR #2355 Handle float16 in binary operations
- PR #2360 Fix missing dtype handling in cudf.Series & columnops.as_column
- PR #2364 Fix quantile api and other trivial issues around it
- PR #2361 Fixed issue with `codes` of CategoricalIndex
- PR #2357 Fixed inconsistent type of index created with from_pandas vs direct construction
- PR #2389 Fixed Rolling __getattr__ and __getitem__ for offset based windows
- PR #2402 Fixed bug in valid mask computation in cudf::copy_if (apply_boolean_mask)
- PR #2401 Fix to a scalar datetime(of type Days) issue
- PR #2386 Correctly allocate output valids in groupby
- PR #2411 Fixed failures on binary op on single element string column
- PR #2422 Fix Pandas logical binary operation incompatibilites
- PR #2447 Fix CodeCov posting build statuses temporarily
- PR #2450 Fix erroneous null handling in `cudf.DataFrame`'s `apply_rows`
- PR #2470 Fix issues with empty strings and string categories (Java)
- PR #2471 Fix String Column Validity.
- PR #2481 Fix java validity buffer serialization
- PR #2485 Updated bytes calculation to use size_t to avoid overflow in column concat
- PR #2461 Fix groupby multiple aggregations same column
- PR #2514 Fix cudf::drop_nulls threshold handling in Cython
- PR #2516 Fix utilities include paths and meta.yaml header paths
- PR #2517 Fix device memory leak in to_dlpack tensor deleter
- PR #2431 Fix local build generated file ownerships
- PR #2511 Added import of orc, refactored exception handlers to not squash fatal exceptions
- PR #2527 Fix index and column input handling in dask_cudf read_parquet
- PR #2466 Fix `dataframe.query` returning null rows erroneously
- PR #2548 Orc reader: fix non-deterministic data decoding at chunk boundaries
- PR #2557 fix cudautils import in string.py
- PR #2521 Fix casting datetimes from/to the same resolution
- PR #2545 Fix MultiIndexes with datetime levels
- PR #2560 Remove duplicate `dlpack` definition in conda recipe
- PR #2567 Fix ColumnVector.fromScalar issues while dealing with null scalars
- PR #2565 Orc reader: fix incorrect data decoding of int64 data types
- PR #2577 Fix search benchmark compilation error by adding necessary header
- PR #2604 Fix a bug in copying.pyx:_normalize_types that upcasted int32 to int64


# cuDF 0.8.0 (27 June 2019)

## New Features

- PR #1524 Add GPU-accelerated JSON Lines parser with limited feature set
- PR #1569 Add support for Json objects to the JSON Lines reader
- PR #1622 Add Series.loc
- PR #1654 Add cudf::apply_boolean_mask: faster replacement for gdf_apply_stencil
- PR #1487 cython gather/scatter
- PR #1310 Implemented the slice/split functionality.
- PR #1630 Add Python layer to the GPU-accelerated JSON reader
- PR #1745 Add rounding of numeric columns via Numba
- PR #1772 JSON reader: add support for BytesIO and StringIO input
- PR #1527 Support GDF_BOOL8 in readers and writers
- PR #1819 Logical operators (AND, OR, NOT) for libcudf and cuDF
- PR #1813 ORC Reader: Add support for stripe selection
- PR #1828 JSON Reader: add suport for bool8 columns
- PR #1833 Add column iterator with/without nulls
- PR #1665 Add the point-in-polygon GIS function
- PR #1863 Series and Dataframe methods for all and any
- PR #1908 cudf::copy_range and cudf::fill for copying/assigning an index or range to a constant
- PR #1921 Add additional formats for typecasting to/from strings
- PR #1807 Add Series.dropna()
- PR #1987 Allow user defined functions in the form of ptx code to be passed to binops
- PR #1948 Add operator functions like `Series.add()` to DataFrame and Series
- PR #1954 Add skip test argument to GPU build script
- PR #2018 Add bindings for new groupby C++ API
- PR #1984 Add rolling window operations Series.rolling() and DataFrame.rolling()
- PR #1542 Python method and bindings for to_csv
- PR #1995 Add Java API
- PR #1998 Add google benchmark to cudf
- PR #1845 Add cudf::drop_duplicates, DataFrame.drop_duplicates
- PR #1652 Added `Series.where()` feature
- PR #2074 Java Aggregates, logical ops, and better RMM support
- PR #2140 Add a `cudf::transform` function
- PR #2068 Concatenation of different typed columns

## Improvements

- PR #1538 Replacing LesserRTTI with inequality_comparator
- PR #1703 C++: Added non-aggregating `insert` to `concurrent_unordered_map` with specializations to store pairs with a single atomicCAS when possible.
- PR #1422 C++: Added a RAII wrapper for CUDA streams
- PR #1701 Added `unique` method for stringColumns
- PR #1713 Add documentation for Dask-XGBoost
- PR #1666 CSV Reader: Improve performance for files with large number of columns
- PR #1725 Enable the ability to use a single column groupby as its own index
- PR #1759 Add an example showing simultaneous rolling averages to `apply_grouped` documentation
- PR #1746 C++: Remove unused code: `windowed_ops.cu`, `sorting.cu`, `hash_ops.cu`
- PR #1748 C++: Add `bool` nullability flag to `device_table` row operators
- PR #1764 Improve Numerical column: `mean_var` and `mean`
- PR #1767 Speed up Python unit tests
- PR #1770 Added build.sh script, updated CI scripts and documentation
- PR #1739 ORC Reader: Add more pytest coverage
- PR #1696 Added null support in `Series.replace()`.
- PR #1390 Added some basic utility functions for `gdf_column`'s
- PR #1791 Added general column comparison code for testing
- PR #1795 Add printing of git submodule info to `print_env.sh`
- PR #1796 Removing old sort based group by code and gdf_filter
- PR #1811 Added funtions for copying/allocating `cudf::table`s
- PR #1838 Improve columnops.column_empty so that it returns typed columns instead of a generic Column
- PR #1890 Add utils.get_dummies- a pandas-like wrapper around one_hot-encoding
- PR #1823 CSV Reader: default the column type to string for empty dataframes
- PR #1827 Create bindings for scalar-vector binops, and update one_hot_encoding to use them
- PR #1817 Operators now support different sized dataframes as long as they don't share different sized columns
- PR #1855 Transition replace_nulls to new C++ API and update corresponding Cython/Python code
- PR #1858 Add `std::initializer_list` constructor to `column_wrapper`
- PR #1846 C++ type-erased gdf_equal_columns test util; fix gdf_equal_columns logic error
- PR #1390 Added some basic utility functions for `gdf_column`s
- PR #1391 Tidy up bit-resolution-operation and bitmask class code
- PR #1882 Add iloc functionality to MultiIndex dataframes
- PR #1884 Rolling windows: general enhancements and better coverage for unit tests
- PR #1886 support GDF_STRING_CATEGORY columns in apply_boolean_mask, drop_nulls and other libcudf functions
- PR #1896 Improve performance of groupby with levels specified in dask-cudf
- PR #1915 Improve iloc performance for non-contiguous row selection
- PR #1859 Convert read_json into a C++ API
- PR #1919 Rename libcudf namespace gdf to namespace cudf
- PR #1850 Support left_on and right_on for DataFrame merge operator
- PR #1930 Specialize constructor for `cudf::bool8` to cast argument to `bool`
- PR #1938 Add default constructor for `column_wrapper`
- PR #1930 Specialize constructor for `cudf::bool8` to cast argument to `bool`
- PR #1952 consolidate libcudf public API headers in include/cudf
- PR #1949 Improved selection with boolmask using libcudf `apply_boolean_mask`
- PR #1956 Add support for nulls in `query()`
- PR #1973 Update `std::tuple` to `std::pair` in top-most libcudf APIs and C++ transition guide
- PR #1981 Convert read_csv into a C++ API
- PR #1868 ORC Reader: Support row index for speed up on small/medium datasets
- PR #1964 Added support for list-like types in Series.str.cat
- PR #2005 Use HTML5 details tag in bug report issue template
- PR #2003 Removed few redundant unit-tests from test_string.py::test_string_cat
- PR #1944 Groupby design improvements
- PR #2017 Convert `read_orc()` into a C++ API
- PR #2011 Convert `read_parquet()` into a C++ API
- PR #1756 Add documentation "10 Minutes to cuDF and dask_cuDF"
- PR #2034 Adding support for string columns concatenation using "add" binary operator
- PR #2042 Replace old "10 Minutes" guide with new guide for docs build process
- PR #2036 Make library of common test utils to speed up tests compilation
- PR #2022 Facilitating get_dummies to be a high level api too
- PR #2050 Namespace IO readers and add back free-form `read_xxx` functions
- PR #2104 Add a functional ``sort=`` keyword argument to groupby
- PR #2108 Add `find_and_replace` for StringColumn for replacing single values
- PR #1803 cuDF/CuPy interoperability documentation

## Bug Fixes

- PR #1465 Fix for test_orc.py and test_sparse_df.py test failures
- PR #1583 Fix underlying issue in `as_index()` that was causing `Series.quantile()` to fail
- PR #1680 Add errors= keyword to drop() to fix cudf-dask bug
- PR #1651 Fix `query` function on empty dataframe
- PR #1616 Fix CategoricalColumn to access categories by index instead of iteration
- PR #1660 Fix bug in `loc` when indexing with a column name (a string)
- PR #1683 ORC reader: fix timestamp conversion to UTC
- PR #1613 Improve CategoricalColumn.fillna(-1) performance
- PR #1642 Fix failure of CSV_TEST gdf_csv_test.SkiprowsNrows on multiuser systems
- PR #1709 Fix handling of `datetime64[ms]` in `dataframe.select_dtypes`
- PR #1704 CSV Reader: Add support for the plus sign in number fields
- PR #1687 CSV reader: return an empty dataframe for zero size input
- PR #1757 Concatenating columns with null columns
- PR #1755 Add col_level keyword argument to melt
- PR #1758 Fix df.set_index() when setting index from an empty column
- PR #1749 ORC reader: fix long strings of NULL values resulting in incorrect data
- PR #1742 Parquet Reader: Fix index column name to match PANDAS compat
- PR #1782 Update libcudf doc version
- PR #1783 Update conda dependencies
- PR #1786 Maintain the original series name in series.unique output
- PR #1760 CSV Reader: fix segfault when dtype list only includes columns from usecols list
- PR #1831 build.sh: Assuming python is in PATH instead of using PYTHON env var
- PR #1839 Raise an error instead of segfaulting when transposing a DataFrame with StringColumns
- PR #1840 Retain index correctly during merge left_on right_on
- PR #1825 cuDF: Multiaggregation Groupby Failures
- PR #1789 CSV Reader: Fix missing support for specifying `int8` and `int16` dtypes
- PR #1857 Cython Bindings: Handle `bool` columns while calling `column_view_from_NDArrays`
- PR #1849 Allow DataFrame support methods to pass arguments to the methods
- PR #1847 Fixed #1375 by moving the nvstring check into the wrapper function
- PR #1864 Fixing cudf reduction for POWER platform
- PR #1869 Parquet reader: fix Dask timestamps not matching with Pandas (convert to milliseconds)
- PR #1876 add dtype=bool for `any`, `all` to treat integer column correctly
- PR #1875 CSV reader: take NaN values into account in dtype detection
- PR #1873 Add column dtype checking for the all/any methods
- PR #1902 Bug with string iteration in _apply_basic_agg
- PR #1887 Fix for initialization issue in pq_read_arg,orc_read_arg
- PR #1867 JSON reader: add support for null/empty fields, including the 'null' literal
- PR #1891 Fix bug #1750 in string column comparison
- PR #1909 Support of `to_pandas()` of boolean series with null values
- PR #1923 Use prefix removal when two aggs are called on a SeriesGroupBy
- PR #1914 Zero initialize gdf_column local variables
- PR #1959 Add support for comparing boolean Series to scalar
- PR #1966 Ignore index fix in series append
- PR #1967 Compute index __sizeof__ only once for DataFrame __sizeof__
- PR #1977 Support CUDA installation in default system directories
- PR #1982 Fixes incorrect index name after join operation
- PR #1985 Implement `GDF_PYMOD`, a special modulo that follows python's sign rules
- PR #1991 Parquet reader: fix decoding of NULLs
- PR #1990 Fixes a rendering bug in the `apply_grouped` documentation
- PR #1978 Fix for values being filled in an empty dataframe
- PR #2001 Correctly create MultiColumn from Pandas MultiColumn
- PR #2006 Handle empty dataframe groupby construction for dask
- PR #1965 Parquet Reader: Fix duplicate index column when it's already in `use_cols`
- PR #2033 Add pip to conda environment files to fix warning
- PR #2028 CSV Reader: Fix reading of uncompressed files without a recognized file extension
- PR #2073 Fix an issue when gathering columns with NVCategory and nulls
- PR #2053 cudf::apply_boolean_mask return empty column for empty boolean mask
- PR #2066 exclude `IteratorTest.mean_var_output` test from debug build
- PR #2069 Fix JNI code to use read_csv and read_parquet APIs
- PR #2071 Fix bug with unfound transitive dependencies for GTests in Ubuntu 18.04
- PR #2089 Configure Sphinx to render params correctly
- PR #2091 Fix another bug with unfound transitive dependencies for `cudftestutils` in Ubuntu 18.04
- PR #2115 Just apply `--disable-new-dtags` instead of trying to define all the transitive dependencies
- PR #2106 Fix errors in JitCache tests caused by sharing of device memory between processes
- PR #2120 Fix errors in JitCache tests caused by running multiple threads on the same data
- PR #2102 Fix memory leak in groupby
- PR #2113 fixed typo in to_csv code example


# cudf 0.7.2 (16 May 2019)

## New Features

- PR #1735 Added overload for atomicAdd on int64. Streamlined implementation of custom atomic overloads.
- PR #1741 Add MultiIndex concatenation

## Bug Fixes

- PR #1718 Fix issue with SeriesGroupBy MultiIndex in dask-cudf
- PR #1734 Python: fix performance regression for groupby count() aggregations
- PR #1768 Cython: fix handling read only schema buffers in gpuarrow reader


# cudf 0.7.1 (11 May 2019)

## New Features

- PR #1702 Lazy load MultiIndex to return groupby performance to near optimal.

## Bug Fixes

- PR #1708 Fix handling of `datetime64[ms]` in `dataframe.select_dtypes`


# cuDF 0.7.0 (10 May 2019)

## New Features

- PR #982 Implement gdf_group_by_without_aggregations and gdf_unique_indices functions
- PR #1142 Add `GDF_BOOL` column type
- PR #1194 Implement overloads for CUDA atomic operations
- PR #1292 Implemented Bitwise binary ops AND, OR, XOR (&, |, ^)
- PR #1235 Add GPU-accelerated Parquet Reader
- PR #1335 Added local_dict arg in `DataFrame.query()`.
- PR #1282 Add Series and DataFrame.describe()
- PR #1356 Rolling windows
- PR #1381 Add DataFrame._get_numeric_data
- PR #1388 Add CODEOWNERS file to auto-request reviews based on where changes are made
- PR #1396 Add DataFrame.drop method
- PR #1413 Add DataFrame.melt method
- PR #1412 Add DataFrame.pop()
- PR #1419 Initial CSV writer function
- PR #1441 Add Series level cumulative ops (cumsum, cummin, cummax, cumprod)
- PR #1420 Add script to build and test on a local gpuCI image
- PR #1440 Add DatetimeColumn.min(), DatetimeColumn.max()
- PR #1455 Add Series.Shift via Numba kernel
- PR #1441 Add Series level cumulative ops (cumsum, cummin, cummax, cumprod)
- PR #1461 Add Python coverage test to gpu build
- PR #1445 Parquet Reader: Add selective reading of rows and row group
- PR #1532 Parquet Reader: Add support for INT96 timestamps
- PR #1516 Add Series and DataFrame.ndim
- PR #1556 Add libcudf C++ transition guide
- PR #1466 Add GPU-accelerated ORC Reader
- PR #1565 Add build script for nightly doc builds
- PR #1508 Add Series isna, isnull, and notna
- PR #1456 Add Series.diff() via Numba kernel
- PR #1588 Add Index `astype` typecasting
- PR #1301 MultiIndex support
- PR #1599 Level keyword supported in groupby
- PR #929 Add support operations to dataframe
- PR #1609 Groupby accept list of Series
- PR #1658 Support `group_keys=True` keyword in groupby method

## Improvements

- PR #1531 Refactor closures as private functions in gpuarrow
- PR #1404 Parquet reader page data decoding speedup
- PR #1076 Use `type_dispatcher` in join, quantiles, filter, segmented sort, radix sort and hash_groupby
- PR #1202 Simplify README.md
- PR #1149 CSV Reader: Change convertStrToValue() functions to `__device__` only
- PR #1238 Improve performance of the CUDA trie used in the CSV reader
- PR #1245 Use file cache for JIT kernels
- PR #1278 Update CONTRIBUTING for new conda environment yml naming conventions
- PR #1163 Refactored UnaryOps. Reduced API to two functions: `gdf_unary_math` and `gdf_cast`. Added `abs`, `-`, and `~` ops. Changed bindings to Cython
- PR #1284 Update docs version
- PR #1287 add exclude argument to cudf.select_dtype function
- PR #1286 Refactor some of the CSV Reader kernels into generic utility functions
- PR #1291 fillna in `Series.to_gpu_array()` and `Series.to_array()` can accept the scalar too now.
- PR #1005 generic `reduction` and `scan` support
- PR #1349 Replace modernGPU sort join with thrust.
- PR #1363 Add a dataframe.mean(...) that raises NotImplementedError to satisfy `dask.dataframe.utils.is_dataframe_like`
- PR #1319 CSV Reader: Use column wrapper for gdf_column output alloc/dealloc
- PR #1376 Change series quantile default to linear
- PR #1399 Replace CFFI bindings for NVTX functions with Cython bindings
- PR #1389 Refactored `set_null_count()`
- PR #1386 Added macros `GDF_TRY()`, `CUDF_TRY()` and `ASSERT_CUDF_SUCCEEDED()`
- PR #1435 Rework CMake and conda recipes to depend on installed libraries
- PR #1391 Tidy up bit-resolution-operation and bitmask class code
- PR #1439 Add cmake variable to enable compiling CUDA code with -lineinfo
- PR #1462 Add ability to read parquet files from arrow::io::RandomAccessFile
- PR #1453 Convert CSV Reader CFFI to Cython
- PR #1479 Convert Parquet Reader CFFI to Cython
- PR #1397 Add a utility function for producing an overflow-safe kernel launch grid configuration
- PR #1382 Add GPU parsing of nested brackets to cuIO parsing utilities
- PR #1481 Add cudf::table constructor to allocate a set of `gdf_column`s
- PR #1484 Convert GroupBy CFFI to Cython
- PR #1463 Allow and default melt keyword argument var_name to be None
- PR #1486 Parquet Reader: Use device_buffer rather than device_ptr
- PR #1525 Add cudatoolkit conda dependency
- PR #1520 Renamed `src/dataframe` to `src/table` and moved `table.hpp`. Made `types.hpp` to be type declarations only.
- PR #1492 Convert transpose CFFI to Cython
- PR #1495 Convert binary and unary ops CFFI to Cython
- PR #1503 Convert sorting and hashing ops CFFI to Cython
- PR #1522 Use latest release version in update-version CI script
- PR #1533 Remove stale join CFFI, fix memory leaks in join Cython
- PR #1521 Added `row_bitmask` to compute bitmask for rows of a table. Merged `valids_ops.cu` and `bitmask_ops.cu`
- PR #1553 Overload `hash_row` to avoid using intial hash values. Updated `gdf_hash` to select between overloads
- PR #1585 Updated `cudf::table` to maintain own copy of wrapped `gdf_column*`s
- PR #1559 Add `except +` to all Cython function definitions to catch C++ exceptions properly
- PR #1617 `has_nulls` and `column_dtypes` for `cudf::table`
- PR #1590 Remove CFFI from the build / install process entirely
- PR #1536 Convert gpuarrow CFFI to Cython
- PR #1655 Add `Column._pointer` as a way to access underlying `gdf_column*` of a `Column`
- PR #1655 Update readme conda install instructions for cudf version 0.6 and 0.7


## Bug Fixes

- PR #1233 Fix dtypes issue while adding the column to `str` dataframe.
- PR #1254 CSV Reader: fix data type detection for floating-point numbers in scientific notation
- PR #1289 Fix looping over each value instead of each category in concatenation
- PR #1293 Fix Inaccurate error message in join.pyx
- PR #1308 Add atomicCAS overload for `int8_t`, `int16_t`
- PR #1317 Fix catch polymorphic exception by reference in ipc.cu
- PR #1325 Fix dtype of null bitmasks to int8
- PR #1326 Update build documentation to use -DCMAKE_CXX11_ABI=ON
- PR #1334 Add "na_position" argument to CategoricalColumn sort_by_values
- PR #1321 Fix out of bounds warning when checking Bzip2 header
- PR #1359 Add atomicAnd/Or/Xor for integers
- PR #1354 Fix `fillna()` behaviour when replacing values with different dtypes
- PR #1347 Fixed core dump issue while passing dict_dtypes without column names in `cudf.read_csv()`
- PR #1379 Fixed build failure caused due to error: 'col_dtype' may be used uninitialized
- PR #1392 Update cudf Dockerfile and package_versions.sh
- PR #1385 Added INT8 type to `_schema_to_dtype` for use in GpuArrowReader
- PR #1393 Fixed a bug in `gdf_count_nonzero_mask()` for the case of 0 bits to count
- PR #1395 Update CONTRIBUTING to use the environment variable CUDF_HOME
- PR #1416 Fix bug at gdf_quantile_exact and gdf_quantile_appox
- PR #1421 Fix remove creation of series multiple times during `add_column()`
- PR #1405 CSV Reader: Fix memory leaks on read_csv() failure
- PR #1328 Fix CategoricalColumn to_arrow() null mask
- PR #1433 Fix NVStrings/categories includes
- PR #1432 Update NVStrings to 0.7.* to coincide with 0.7 development
- PR #1483 Modify CSV reader to avoid cropping blank quoted characters in non-string fields
- PR #1446 Merge 1275 hotfix from master into branch-0.7
- PR #1447 Fix legacy groupby apply docstring
- PR #1451 Fix hash join estimated result size is not correct
- PR #1454 Fix local build script improperly change directory permissions
- PR #1490 Require Dask 1.1.0+ for `is_dataframe_like` test or skip otherwise.
- PR #1491 Use more specific directories & groups in CODEOWNERS
- PR #1497 Fix Thrust issue on CentOS caused by missing default constructor of host_vector elements
- PR #1498 Add missing include guard to device_atomics.cuh and separated DEVICE_ATOMICS_TEST
- PR #1506 Fix csv-write call to updated NVStrings method
- PR #1510 Added nvstrings `fillna()` function
- PR #1507 Parquet Reader: Default string data to GDF_STRING
- PR #1535 Fix doc issue to ensure correct labelling of cudf.series
- PR #1537 Fix `undefined reference` link error in HashPartitionTest
- PR #1548 Fix ci/local/build.sh README from using an incorrect image example
- PR #1551 CSV Reader: Fix integer column name indexing
- PR #1586 Fix broken `scalar_wrapper::operator==`
- PR #1591 ORC/Parquet Reader: Fix missing import for FileNotFoundError exception
- PR #1573 Parquet Reader: Fix crash due to clash with ORC reader datasource
- PR #1607 Revert change of `column.to_dense_buffer` always return by copy for performance concerns
- PR #1618 ORC reader: fix assert & data output when nrows/skiprows isn't aligned to stripe boundaries
- PR #1631 Fix failure of TYPES_TEST on some gcc-7 based systems.
- PR #1641 CSV Reader: Fix skip_blank_lines behavior with Windows line terminators (\r\n)
- PR #1648 ORC reader: fix non-deterministic output when skiprows is non-zero
- PR #1676 Fix groupby `as_index` behaviour with `MultiIndex`
- PR #1659 Fix bug caused by empty groupbys and multiindex slicing throwing exceptions
- PR #1656 Correct Groupby failure in dask when un-aggregable columns are left in dataframe.
- PR #1689 Fix groupby performance regression
- PR #1694 Add Cython as a runtime dependency since it's required in `setup.py`


# cuDF 0.6.1 (25 Mar 2019)

## Bug Fixes

- PR #1275 Fix CentOS exception in DataFrame.hash_partition from using value "returned" by a void function


# cuDF 0.6.0 (22 Mar 2019)

## New Features

- PR #760 Raise `FileNotFoundError` instead of `GDF_FILE_ERROR` in `read_csv` if the file does not exist
- PR #539 Add Python bindings for replace function
- PR #823 Add Doxygen configuration to enable building HTML documentation for libcudf C/C++ API
- PR #807 CSV Reader: Add byte_range parameter to specify the range in the input file to be read
- PR #857 Add Tail method for Series/DataFrame and update Head method to use iloc
- PR #858 Add series feature hashing support
- PR #871 CSV Reader: Add support for NA values, including user specified strings
- PR #893 Adds PyArrow based parquet readers / writers to Python, fix category dtype handling, fix arrow ingest buffer size issues
- PR #867 CSV Reader: Add support for ignoring blank lines and comment lines
- PR #887 Add Series digitize method
- PR #895 Add Series groupby
- PR #898 Add DataFrame.groupby(level=0) support
- PR #920 Add feather, JSON, HDF5 readers / writers from PyArrow / Pandas
- PR #888 CSV Reader: Add prefix parameter for column names, used when parsing without a header
- PR #913 Add DLPack support: convert between cuDF DataFrame and DLTensor
- PR #939 Add ORC reader from PyArrow
- PR #918 Add Series.groupby(level=0) support
- PR #906 Add binary and comparison ops to DataFrame
- PR #958 Support unary and binary ops on indexes
- PR #964 Add `rename` method to `DataFrame`, `Series`, and `Index`
- PR #985 Add `Series.to_frame` method
- PR #985 Add `drop=` keyword to reset_index method
- PR #994 Remove references to pygdf
- PR #990 Add external series groupby support
- PR #988 Add top-level merge function to cuDF
- PR #992 Add comparison binaryops to DateTime columns
- PR #996 Replace relative path imports with absolute paths in tests
- PR #995 CSV Reader: Add index_col parameter to specify the column name or index to be used as row labels
- PR #1004 Add `from_gpu_matrix` method to DataFrame
- PR #997 Add property index setter
- PR #1007 Replace relative path imports with absolute paths in cudf
- PR #1013 select columns with df.columns
- PR #1016 Rename Series.unique_count() to nunique() to match pandas API
- PR #947 Prefixsum to handle nulls and float types
- PR #1029 Remove rest of relative path imports
- PR #1021 Add filtered selection with assignment for Dataframes
- PR #872 Adding NVCategory support to cudf apis
- PR #1052 Add left/right_index and left/right_on keywords to merge
- PR #1091 Add `indicator=` and `suffixes=` keywords to merge
- PR #1107 Add unsupported keywords to Series.fillna
- PR #1032 Add string support to cuDF python
- PR #1136 Removed `gdf_concat`
- PR #1153 Added function for getting the padded allocation size for valid bitmask
- PR #1148 Add cudf.sqrt for dataframes and Series
- PR #1159 Add Python bindings for libcudf dlpack functions
- PR #1155 Add __array_ufunc__ for DataFrame and Series for sqrt
- PR #1168 to_frame for series accepts a name argument


## Improvements

- PR #1218 Add dask-cudf page to API docs
- PR #892 Add support for heterogeneous types in binary ops with JIT
- PR #730 Improve performance of `gdf_table` constructor
- PR #561 Add Doxygen style comments to Join CUDA functions
- PR #813 unified libcudf API functions by replacing gpu_ with gdf_
- PR #822 Add support for `__cuda_array_interface__` for ingest
- PR #756 Consolidate common helper functions from unordered map and multimap
- PR #753 Improve performance of groupby sum and average, especially for cases with few groups.
- PR #836 Add ingest support for arrow chunked arrays in Column, Series, DataFrame creation
- PR #763 Format doxygen comments for csv_read_arg struct
- PR #532 CSV Reader: Use type dispatcher instead of switch block
- PR #694 Unit test utilities improvements
- PR #878 Add better indexing to Groupby
- PR #554 Add `empty` method and `is_monotonic` attribute to `Index`
- PR #1040 Fixed up Doxygen comment tags
- PR #909 CSV Reader: Avoid host->device->host copy for header row data
- PR #916 Improved unit testing and error checking for `gdf_column_concat`
- PR #941 Replace `numpy` call in `Series.hash_encode` with `numba`
- PR #942 Added increment/decrement operators for wrapper types
- PR #943 Updated `count_nonzero_mask` to return `num_rows` when the mask is null
- PR #952 Added trait to map C++ type to `gdf_dtype`
- PR #966 Updated RMM submodule.
- PR #998 Add IO reader/writer modules to API docs, fix for missing cudf.Series docs
- PR #1017 concatenate along columns for Series and DataFrames
- PR #1002 Support indexing a dataframe with another boolean dataframe
- PR #1018 Better concatenation for Series and Dataframes
- PR #1036 Use Numpydoc style docstrings
- PR #1047 Adding gdf_dtype_extra_info to gdf_column_view_augmented
- PR #1054 Added default ctor to SerialTrieNode to overcome Thrust issue in CentOS7 + CUDA10
- PR #1024 CSV Reader: Add support for hexadecimal integers in integral-type columns
- PR #1033 Update `fillna()` to use libcudf function `gdf_replace_nulls`
- PR #1066 Added inplace assignment for columns and select_dtypes for dataframes
- PR #1026 CSV Reader: Change the meaning and type of the quoting parameter to match Pandas
- PR #1100 Adds `CUDF_EXPECTS` error-checking macro
- PR #1092 Fix select_dtype docstring
- PR #1111 Added cudf::table
- PR #1108 Sorting for datetime columns
- PR #1120 Return a `Series` (not a `Column`) from `Series.cat.set_categories()`
- PR #1128 CSV Reader: The last data row does not need to be line terminated
- PR #1183 Bump Arrow version to 0.12.1
- PR #1208 Default to CXX11_ABI=ON
- PR #1252 Fix NVStrings dependencies for cuda 9.2 and 10.0
- PR #2037 Optimize the existing `gather` and `scatter` routines in `libcudf`

## Bug Fixes

- PR #821 Fix flake8 issues revealed by flake8 update
- PR #808 Resolved renamed `d_columns_valids` variable name
- PR #820 CSV Reader: fix the issue where reader adds additional rows when file uses \r\n as a line terminator
- PR #780 CSV Reader: Fix scientific notation parsing and null values for empty quotes
- PR #815 CSV Reader: Fix data parsing when tabs are present in the input CSV file
- PR #850 Fix bug where left joins where the left df has 0 rows causes a crash
- PR #861 Fix memory leak by preserving the boolean mask index
- PR #875 Handle unnamed indexes in to/from arrow functions
- PR #877 Fix ingest of 1 row arrow tables in from arrow function
- PR #876 Added missing `<type_traits>` include
- PR #889 Deleted test_rmm.py which has now moved to RMM repo
- PR #866 Merge v0.5.1 numpy ABI hotfix into 0.6
- PR #917 value_counts return int type on empty columns
- PR #611 Renamed `gdf_reduce_optimal_output_size()` -> `gdf_reduction_get_intermediate_output_size()`
- PR #923 fix index for negative slicing for cudf dataframe and series
- PR #927 CSV Reader: Fix category GDF_CATEGORY hashes not being computed properly
- PR #921 CSV Reader: Fix parsing errors with delim_whitespace, quotations in the header row, unnamed columns
- PR #933 Fix handling objects of all nulls in series creation
- PR #940 CSV Reader: Fix an issue where the last data row is missing when using byte_range
- PR #945 CSV Reader: Fix incorrect datetime64 when milliseconds or space separator are used
- PR #959 Groupby: Problem with column name lookup
- PR #950 Converting dataframe/recarry with non-contiguous arrays
- PR #963 CSV Reader: Fix another issue with missing data rows when using byte_range
- PR #999 Fix 0 sized kernel launches and empty sort_index exception
- PR #993 Fix dtype in selecting 0 rows from objects
- PR #1009 Fix performance regression in `to_pandas` method on DataFrame
- PR #1008 Remove custom dask communication approach
- PR #1001 CSV Reader: Fix a memory access error when reading a large (>2GB) file with date columns
- PR #1019 Binary Ops: Fix error when one input column has null mask but other doesn't
- PR #1014 CSV Reader: Fix false positives in bool value detection
- PR #1034 CSV Reader: Fix parsing floating point precision and leading zero exponents
- PR #1044 CSV Reader: Fix a segfault when byte range aligns with a page
- PR #1058 Added support for `DataFrame.loc[scalar]`
- PR #1060 Fix column creation with all valid nan values
- PR #1073 CSV Reader: Fix an issue where a column name includes the return character
- PR #1090 Updating Doxygen Comments
- PR #1080 Fix dtypes returned from loc / iloc because of lists
- PR #1102 CSV Reader: Minor fixes and memory usage improvements
- PR #1174: Fix release script typo
- PR #1137 Add prebuild script for CI
- PR #1118 Enhanced the `DataFrame.from_records()` feature
- PR #1129 Fix join performance with index parameter from using numpy array
- PR #1145 Issue with .agg call on multi-column dataframes
- PR #908 Some testing code cleanup
- PR #1167 Fix issue with null_count not being set after inplace fillna()
- PR #1184 Fix iloc performance regression
- PR #1185 Support left_on/right_on and also on=str in merge
- PR #1200 Fix allocating bitmasks with numba instead of rmm in allocate_mask function
- PR #1213 Fix bug with csv reader requesting subset of columns using wrong datatype
- PR #1223 gpuCI: Fix label on rapidsai channel on gpu build scripts
- PR #1242 Add explicit Thrust exec policy to fix NVCATEGORY_TEST segfault on some platforms
- PR #1246 Fix categorical tests that failed due to bad implicit type conversion
- PR #1255 Fix overwriting conda package main label uploads
- PR #1259 Add dlpack includes to pip build


# cuDF 0.5.1 (05 Feb 2019)

## Bug Fixes

- PR #842 Avoid using numpy via cimport to prevent ABI issues in Cython compilation


# cuDF 0.5.0 (28 Jan 2019)

## New Features

- PR #722 Add bzip2 decompression support to `read_csv()`
- PR #693 add ZLIB-based GZIP/ZIP support to `read_csv_strings()`
- PR #411 added null support to gdf_order_by (new API) and cudf_table::sort
- PR #525 Added GitHub Issue templates for bugs, documentation, new features, and questions
- PR #501 CSV Reader: Add support for user-specified decimal point and thousands separator to read_csv_strings()
- PR #455 CSV Reader: Add support for user-specified decimal point and thousands separator to read_csv()
- PR #439 add `DataFrame.drop` method similar to pandas
- PR #356 add `DataFrame.transpose` method and `DataFrame.T` property similar to pandas
- PR #505 CSV Reader: Add support for user-specified boolean values
- PR #350 Implemented Series replace function
- PR #490 Added print_env.sh script to gather relevant environment details when reporting cuDF issues
- PR #474 add ZLIB-based GZIP/ZIP support to `read_csv()`
- PR #547 Added melt similar to `pandas.melt()`
- PR #491 Add CI test script to check for updates to CHANGELOG.md in PRs
- PR #550 Add CI test script to check for style issues in PRs
- PR #558 Add CI scripts for cpu-based conda and gpu-based test builds
- PR #524 Add Boolean Indexing
- PR #564 Update python `sort_values` method to use updated libcudf `gdf_order_by` API
- PR #509 CSV Reader: Input CSV file can now be passed in as a text or a binary buffer
- PR #607 Add `__iter__` and iteritems to DataFrame class
- PR #643 added a new api gdf_replace_nulls that allows a user to replace nulls in a column

## Improvements

- PR #426 Removed sort-based groupby and refactored existing groupby APIs. Also improves C++/CUDA compile time.
- PR #461 Add `CUDF_HOME` variable in README.md to replace relative pathing.
- PR #472 RMM: Created centralized rmm::device_vector alias and rmm::exec_policy
- PR #500 Improved the concurrent hash map class to support partitioned (multi-pass) hash table building.
- PR #454 Improve CSV reader docs and examples
- PR #465 Added templated C++ API for RMM to avoid explicit cast to `void**`
- PR #513 `.gitignore` tweaks
- PR #521 Add `assert_eq` function for testing
- PR #502 Simplify Dockerfile for local dev, eliminate old conda/pip envs
- PR #549 Adds `-rdynamic` compiler flag to nvcc for Debug builds
- PR #472 RMM: Created centralized rmm::device_vector alias and rmm::exec_policy
- PR #577 Added external C++ API for scatter/gather functions
- PR #500 Improved the concurrent hash map class to support partitioned (multi-pass) hash table building
- PR #583 Updated `gdf_size_type` to `int`
- PR #500 Improved the concurrent hash map class to support partitioned (multi-pass) hash table building
- PR #617 Added .dockerignore file. Prevents adding stale cmake cache files to the docker container
- PR #658 Reduced `JOIN_TEST` time by isolating overflow test of hash table size computation
- PR #664 Added Debuging instructions to README
- PR #651 Remove noqa marks in `__init__.py` files
- PR #671 CSV Reader: uncompressed buffer input can be parsed without explicitly specifying compression as None
- PR #684 Make RMM a submodule
- PR #718 Ensure sum, product, min, max methods pandas compatibility on empty datasets
- PR #720 Refactored Index classes to make them more Pandas-like, added CategoricalIndex
- PR #749 Improve to_arrow and from_arrow Pandas compatibility
- PR #766 Remove TravisCI references, remove unused variables from CMake, fix ARROW_VERSION in Cmake
- PR #773 Add build-args back to Dockerfile and handle dependencies based on environment yml file
- PR #781 Move thirdparty submodules to root and symlink in /cpp
- PR #843 Fix broken cudf/python API examples, add new methods to the API index

## Bug Fixes

- PR #569 CSV Reader: Fix days being off-by-one when parsing some dates
- PR #531 CSV Reader: Fix incorrect parsing of quoted numbers
- PR #465 Added templated C++ API for RMM to avoid explicit cast to `void**`
- PR #473 Added missing <random> include
- PR #478 CSV Reader: Add api support for auto column detection, header, mangle_dupe_cols, usecols
- PR #495 Updated README to correct where cffi pytest should be executed
- PR #501 Fix the intermittent segfault caused by the `thousands` and `compression` parameters in the csv reader
- PR #502 Simplify Dockerfile for local dev, eliminate old conda/pip envs
- PR #512 fix bug for `on` parameter in `DataFrame.merge` to allow for None or single column name
- PR #511 Updated python/cudf/bindings/join.pyx to fix cudf merge printing out dtypes
- PR #513 `.gitignore` tweaks
- PR #521 Add `assert_eq` function for testing
- PR #537 Fix CMAKE_CUDA_STANDARD_REQURIED typo in CMakeLists.txt
- PR #447 Fix silent failure in initializing DataFrame from generator
- PR #545 Temporarily disable csv reader thousands test to prevent segfault (test re-enabled in PR #501)
- PR #559 Fix Assertion error while using `applymap` to change the output dtype
- PR #575 Update `print_env.sh` script to better handle missing commands
- PR #612 Prevent an exception from occuring with true division on integer series.
- PR #630 Fix deprecation warning for `pd.core.common.is_categorical_dtype`
- PR #622 Fix Series.append() behaviour when appending values with different numeric dtype
- PR #603 Fix error while creating an empty column using None.
- PR #673 Fix array of strings not being caught in from_pandas
- PR #644 Fix return type and column support of dataframe.quantile()
- PR #634 Fix create `DataFrame.from_pandas()` with numeric column names
- PR #654 Add resolution check for GDF_TIMESTAMP in Join
- PR #648 Enforce one-to-one copy required when using `numba>=0.42.0`
- PR #645 Fix cmake build type handling not setting debug options when CMAKE_BUILD_TYPE=="Debug"
- PR #669 Fix GIL deadlock when launching multiple python threads that make Cython calls
- PR #665 Reworked the hash map to add a way to report the destination partition for a key
- PR #670 CMAKE: Fix env include path taking precedence over libcudf source headers
- PR #674 Check for gdf supported column types
- PR #677 Fix 'gdf_csv_test_Dates' gtest failure due to missing nrows parameter
- PR #604 Fix the parsing errors while reading a csv file using `sep` instead of `delimiter`.
- PR #686 Fix converting nulls to NaT values when converting Series to Pandas/Numpy
- PR #689 CSV Reader: Fix behavior with skiprows+header to match pandas implementation
- PR #691 Fixes Join on empty input DFs
- PR #706 CSV Reader: Fix broken dtype inference when whitespace is in data
- PR #717 CSV reader: fix behavior when parsing a csv file with no data rows
- PR #724 CSV Reader: fix build issue due to parameter type mismatch in a std::max call
- PR #734 Prevents reading undefined memory in gpu_expand_mask_bits numba kernel
- PR #747 CSV Reader: fix an issue where CUDA allocations fail with some large input files
- PR #750 Fix race condition for handling NVStrings in CMake
- PR #719 Fix merge column ordering
- PR #770 Fix issue where RMM submodule pointed to wrong branch and pin other to correct branches
- PR #778 Fix hard coded ABI off setting
- PR #784 Update RMM submodule commit-ish and pip paths
- PR #794 Update `rmm::exec_policy` usage to fix segmentation faults when used as temprory allocator.
- PR #800 Point git submodules to branches of forks instead of exact commits


# cuDF 0.4.0 (05 Dec 2018)

## New Features

- PR #398 add pandas-compatible `DataFrame.shape()` and `Series.shape()`
- PR #394 New documentation feature "10 Minutes to cuDF"
- PR #361 CSV Reader: Add support for strings with delimiters

## Improvements

 - PR #436 Improvements for type_dispatcher and wrapper structs
 - PR #429 Add CHANGELOG.md (this file)
 - PR #266 use faster CUDA-accelerated DataFrame column/Series concatenation.
 - PR #379 new C++ `type_dispatcher` reduces code complexity in supporting many data types.
 - PR #349 Improve performance for creating columns from memoryview objects
 - PR #445 Update reductions to use type_dispatcher. Adds integer types support to sum_of_squares.
 - PR #448 Improve installation instructions in README.md
 - PR #456 Change default CMake build to Release, and added option for disabling compilation of tests

## Bug Fixes

 - PR #444 Fix csv_test CUDA too many resources requested fail.
 - PR #396 added missing output buffer in validity tests for groupbys.
 - PR #408 Dockerfile updates for source reorganization
 - PR #437 Add cffi to Dockerfile conda env, fixes "cannot import name 'librmm'"
 - PR #417 Fix `map_test` failure with CUDA 10
 - PR #414 Fix CMake installation include file paths
 - PR #418 Properly cast string dtypes to programmatic dtypes when instantiating columns
 - PR #427 Fix and tests for Concatenation illegal memory access with nulls


# cuDF 0.3.0 (23 Nov 2018)

## New Features

 - PR #336 CSV Reader string support

## Improvements

 - PR #354 source code refactored for better organization. CMake build system overhaul. Beginning of transition to Cython bindings.
 - PR #290 Add support for typecasting to/from datetime dtype
 - PR #323 Add handling pyarrow boolean arrays in input/out, add tests
 - PR #325 GDF_VALIDITY_UNSUPPORTED now returned for algorithms that don't support non-empty valid bitmasks
 - PR #381 Faster InputTooLarge Join test completes in ms rather than minutes.
 - PR #373 .gitignore improvements
 - PR #367 Doc cleanup & examples for DataFrame methods
 - PR #333 Add Rapids Memory Manager documentation
 - PR #321 Rapids Memory Manager adds file/line location logging and convenience macros
 - PR #334 Implement DataFrame `__copy__` and `__deepcopy__`
 - PR #271 Add NVTX ranges to pygdf
 - PR #311 Document system requirements for conda install

## Bug Fixes

 - PR #337 Retain index on `scale()` function
 - PR #344 Fix test failure due to PyArrow 0.11 Boolean handling
 - PR #364 Remove noexcept from managed_allocator;  CMakeLists fix for NVstrings
 - PR #357 Fix bug that made all series be considered booleans for indexing
 - PR #351 replace conda env configuration for developers
 - PRs #346 #360 Fix CSV reading of negative numbers
 - PR #342 Fix CMake to use conda-installed nvstrings
 - PR #341 Preserve categorical dtype after groupby aggregations
 - PR #315 ReadTheDocs build update to fix missing libcuda.so
 - PR #320 FIX out-of-bounds access error in reductions.cu
 - PR #319 Fix out-of-bounds memory access in libcudf count_valid_bits
 - PR #303 Fix printing empty dataframe


# cuDF 0.2.0 and cuDF 0.1.0

These were initial releases of cuDF based on previously separate pyGDF and libGDF libraries.<|MERGE_RESOLUTION|>--- conflicted
+++ resolved
@@ -33,11 +33,8 @@
 - PR #3548 Replaced CUDA_RT_CALL with CUDA_TRY
 - PR #3622 Fix new warnings and errors when building with gcc-8
 - PR #3588 Remove avro reader column order reversal
-<<<<<<< HEAD
 - PR #3629 Fix hash map test failure
-=======
 - PR #3637 Fix sorted set_index operations in dask_cudf
->>>>>>> 6f73108f
 
 
 # cuDF 0.11.0 (11 Dec 2019)
