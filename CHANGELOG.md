--- conflicted
+++ resolved
@@ -48,11 +48,8 @@
 - PR #4079 Simply use `mask.size` to create the array view
 - PR #4092 Keep mask on GPU for bit unpacking
 - PR #4081 Copy from `Buffer`'s pointer directly to host
-<<<<<<< HEAD
 - PR #4101 Redux serialize `Buffer` directly with `__cuda_array_interface__`
-=======
 - PR #4098 Remove legacy calls from libcudf strings column code
->>>>>>> 2b849a1c
 
 ## Bug Fixes
 
