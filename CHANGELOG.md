--- conflicted
+++ resolved
@@ -52,12 +52,9 @@
 - PR #2817 Dask-cudf: `read_parquet` support for remote filesystems
 - PR #2823 improve java data movement debugging
 - PR #2806 CSV Reader: Clean-up row offset operations
-<<<<<<< HEAD
-- PR #2809 Add hash_df and group_split dispatch functions for dask
-=======
 - PR #2828 Optimizations of kernel launch configuration for `DataFrame.apply_rows` and `DataFrame.apply_chunks`
 - PR #2831 Add `column` argument to `DataFrame.drop`
->>>>>>> 1e172653
+- PR #2809 Add hash_df and group_split dispatch functions for dask
 
 ## Bug Fixes
 
