# cuDF 0.6.0 (Date TBD)

## New Features

- PR #760 Raise `FileNotFoundError` instead of `GDF_FILE_ERROR` in `read_csv` if the file does not exist
- PR #539 Add Python bindings for replace function
- PR #807 CSV Reader: Add byte_range parameter to specify the range in the input file to be read
- PR #858 Add series feature hashing support
- PR #871 CSV Reader: Add support for NA values, including user specified strings
- PR #893 Adds PyArrow based parquet readers / writers to Python, fix category dtype handling, fix arrow ingest buffer size issues
- PR #867 CSV Reader: Add support for ignoring blank lines and comment lines
- PR #895 Add Series groupby
- PR #898 Add DataFrame.groupby(level=0) support
- PR #888 CSV Reader: Add prefix parameter for column names, used when parsing without a header
- PR #918 Add Series.groupby(level=0) support
- PR #906 Add binary and comparison ops to DataFrame

## Improvements

- PR #730 Improve performance of `gdf_table` constructor
- PR #813 unified libcudf API functions by replacing gpu_ with gdf_
- PR #822 Add support for `__cuda_array_interface__` for ingest
- PR #756 Consolidate common helper functions from unordered map and multimap
- PR #753 Improve performance of groupby sum and average, especially for cases with few groups.
- PR #836 Add ingest support for arrow chunked arrays in Column, Series, DataFrame creation
- PR #763 Format doxygen comments for csv_read_arg struct
- PR #532 CSV Reader: Use type dispatcher instead of switch block
- PR #878 Add better indexing to Groupby
- PR #554 Add `empty` method and `is_monotonic` attribute to `Index`
<<<<<<< HEAD
- PR #916 Improved unit testing and error checking for `gdf_column_concat`
=======
- PR #909 CSV Reader: Avoid host->device->host copy for header row data
>>>>>>> e3321963

## Bug Fixes

- PR #821 Fix flake8 issues revealed by flake8 update
- PR #808 Resolved renamed `d_columns_valids` variable name
- PR #820 SCV Reader: fix the issue where reader adds additional rows when file uses \r\n as a line terminator
- PR #780 CSV Reader: Fix scientific notation parsing and null values for empty quotes
- PR #815 CSV Reader: Fix data parsing when tabs are present in the input CSV file
- PR #850 Fix bug where left joins where the left df has 0 rows causes a crash
- PR #861 Fix memory leak by preserving the boolean mask index
- PR #875 Handle unnamed indexes in to/from arrow functions
- PR #877 Fix ingest of 1 row arrow tables in from arrow function
- PR #876 Added missing `<type_traits>` include
- PR #889 Deleted test_rmm.py which has now moved to RMM repo
- PR #866 Merge v0.5.1 numpy ABI hotfix into 0.6
- PR #917 value_counts return int type on empty columns


# cuDF 0.5.1 (05 Feb 2019)

## Bug Fixes

- PR #842 Avoid using numpy via cimport to prevent ABI issues in Cython compilation


# cuDF 0.5.0 (28 Jan 2019)

## New Features

- PR #722 Add bzip2 decompression support to `read_csv()`
- PR #693 add ZLIB-based GZIP/ZIP support to `read_csv_strings()`
- PR #411 added null support to gdf_order_by (new API) and cudf_table::sort
- PR #525 Added GitHub Issue templates for bugs, documentation, new features, and questions
- PR #501 CSV Reader: Add support for user-specified decimal point and thousands separator to read_csv_strings()
- PR #455 CSV Reader: Add support for user-specified decimal point and thousands separator to read_csv()
- PR #439 add `DataFrame.drop` method similar to pandas
- PR #356 add `DataFrame.transpose` method and `DataFrame.T` property similar to pandas
- PR #505 CSV Reader: Add support for user-specified boolean values
- PR #350 Implemented Series replace function
- PR #490 Added print_env.sh script to gather relevant environment details when reporting cuDF issues
- PR #474 add ZLIB-based GZIP/ZIP support to `read_csv()`
- PR #547 Added melt similar to `pandas.melt()`
- PR #491 Add CI test script to check for updates to CHANGELOG.md in PRs
- PR #550 Add CI test script to check for style issues in PRs
- PR #558 Add CI scripts for cpu-based conda and gpu-based test builds
- PR #524 Add Boolean Indexing
- PR #564 Update python `sort_values` method to use updated libcudf `gdf_order_by` API
- PR #509 CSV Reader: Input CSV file can now be passed in as a text or a binary buffer
- PR #607 Add `__iter__` and iteritems to DataFrame class
- PR #576 Create BitMask class and unit test to make 32-bit bit masks
- PR #608 Added the `DataFrame.iloc[]` and `Series.iloc[]` features
- PR #600 Enable deep or shallow copy
- PR #635 Add Doxygen template
- PR #649 Add `cudf.from_pandas` function
- PR #633 CSV Reader: Add support for the nrows parameter to specify the number of rows to read from the input file
- PR #668 Added Python 3.7 support, upgraded packages: pandas>=0.23.4, pyarrow=0.11.1, numba>=0.40.0, cython>=0.29, GLIBCXX11 ABI compatibility; align with gcc7 conda update
- PR #679 Test Series indexing, support integer scalars and integer sequences
- PR #567 Adds setup for a wheel which is installable by pip
- PR #718 Expose `product` reduction method to Python and add `GDF_NOTIMPLEMENTED_ERROR` error value

## Improvements

- PR #426 Removed sort-based groupby and refactored existing groupby APIs. Also improves C++/CUDA compile time.
- PR #461 Add `CUDF_HOME` variable in README.md to replace relative pathing.
- PR #472 RMM: Created centralized rmm::device_vector alias and rmm::exec_policy
- PR #500 Improved the concurrent hash map class to support partitioned (multi-pass) hash table building.
- PR #454 Improve CSV reader docs and examples
- PR #465 Added templated C++ API for RMM to avoid explicit cast to `void**`
- PR #513 `.gitignore` tweaks
- PR #521 Add `assert_eq` function for testing
- PR #502 Simplify Dockerfile for local dev, eliminate old conda/pip envs
- PR #549 Adds `-rdynamic` compiler flag to nvcc for Debug builds
- PR #500 Improved the concurrent hash map class to support partitioned (multi-pass) hash table building
- PR #583 Updated `gdf_size_type` to `int`
- PR #617 Added .dockerignore file. Prevents adding stale cmake cache files to the docker container
- PR #658 Reduced `JOIN_TEST` time by isolating overflow test of hash table size computation
- PR #664 Added Debuging instructions to README
- PR #651 Remove noqa marks in `__init__.py` files
- PR #671 CSV Reader: uncompressed buffer input can be parsed without explicitly specifying compression as None
- PR #684 Make RMM a submodule
- PR #718 Ensure sum, product, min, max methods pandas compatibility on empty datasets
- PR #720 Refactored Index classes to make them more Pandas-like, added CategoricalIndex
- PR #749 Improve to_arrow and from_arrow Pandas compatibility
- PR #766 Remove TravisCI references, remove unused variables from CMake, fix ARROW_VERSION in Cmake
- PR #773 Add build-args back to Dockerfile and handle dependencies based on environment yml file
- PR #781 Move thirdparty submodules to root and symlink in /cpp
- PR #843 Fix broken cudf/python API examples, add new methods to the API index

## Bug Fixes

- PR #569 CSV Reader: Fix days being off-by-one when parsing some dates
- PR #531 CSV Reader: Fix incorrect parsing of quoted numbers
- PR #465 Added templated C++ API for RMM to avoid explicit cast to `void**`
- PR #473 Added missing <random> include
- PR #478 CSV Reader: Add api support for auto column detection, header, mangle_dupe_cols, usecols
- PR #495 Updated README to correct where cffi pytest should be executed
- PR #501 Fix the intermittent segfault caused by the `thousands` and `compression` parameters in the csv reader
- PR #502 Simplify Dockerfile for local dev, eliminate old conda/pip envs
- PR #512 fix bug for `on` parameter in `DataFrame.merge` to allow for None or single column name
- PR #511 Updated python/cudf/bindings/join.pyx to fix cudf merge printing out dtypes
- PR #513 `.gitignore` tweaks
- PR #521 Add `assert_eq` function for testing
- PR #537 Fix CMAKE_CUDA_STANDARD_REQURIED typo in CMakeLists.txt
- PR #447 Fix silent failure in initializing DataFrame from generator
- PR #545 Temporarily disable csv reader thousands test to prevent segfault (test re-enabled in PR #501)
- PR #559 Fix Assertion error while using `applymap` to change the output dtype
- PR #575 Update `print_env.sh` script to better handle missing commands
- PR #612 Prevent an exception from occuring with true division on integer series.
- PR #630 Fix deprecation warning for `pd.core.common.is_categorical_dtype`
- PR #622 Fix Series.append() behaviour when appending values with different numeric dtype
- PR #603 Fix error while creating an empty column using None.
- PR #673 Fix array of strings not being caught in from_pandas
- PR #644 Fix return type and column support of dataframe.quantile()
- PR #634 Fix create `DataFrame.from_pandas()` with numeric column names
- PR #654 Add resolution check for GDF_TIMESTAMP in Join
- PR #648 Enforce one-to-one copy required when using `numba>=0.42.0`
- PR #645 Fix cmake build type handling not setting debug options when CMAKE_BUILD_TYPE=="Debug"
- PR #669 Fix GIL deadlock when launching multiple python threads that make Cython calls
- PR #665 Reworked the hash map to add a way to report the destination partition for a key
- PR #670 CMAKE: Fix env include path taking precedence over libcudf source headers
- PR #674 Check for gdf supported column types
- PR #677 Fix 'gdf_csv_test_Dates' gtest failure due to missing nrows parameter
- PR #604 Fix the parsing errors while reading a csv file using `sep` instead of `delimiter`.
- PR #686 Fix converting nulls to NaT values when converting Series to Pandas/Numpy
- PR #689 CSV Reader: Fix behavior with skiprows+header to match pandas implementation
- PR #691 Fixes Join on empty input DFs
- PR #706 CSV Reader: Fix broken dtype inference when whitespace is in data
- PR #717 CSV reader: fix behavior when parsing a csv file with no data rows
- PR #724 CSV Reader: fix build issue due to parameter type mismatch in a std::max call
- PR #734 Prevents reading undefined memory in gpu_expand_mask_bits numba kernel
- PR #747 CSV Reader: fix an issue where CUDA allocations fail with some large input files
- PR #750 Fix race condition for handling NVStrings in CMake
- PR #719 Fix merge column ordering
- PR #770 Fix issue where RMM submodule pointed to wrong branch and pin other to correct branches
- PR #778 Fix hard coded ABI off setting
- PR #784 Update RMM submodule commit-ish and pip paths
- PR #794 Update `rmm::exec_policy` usage to fix segmentation faults when used as temprory allocator.
- PR #800 Point git submodules to branches of forks instead of exact commits


# cuDF 0.4.0 (05 Dec 2018)

## New Features

- PR #398 add pandas-compatible `DataFrame.shape()` and `Series.shape()`
- PR #394 New documentation feature "10 Minutes to cuDF"
- PR #361 CSV Reader: Add support for strings with delimiters

## Improvements

 - PR #436 Improvements for type_dispatcher and wrapper structs
 - PR #429 Add CHANGELOG.md (this file)
 - PR #266 use faster CUDA-accelerated DataFrame column/Series concatenation.
 - PR #379 new C++ `type_dispatcher` reduces code complexity in supporting many data types.
 - PR #349 Improve performance for creating columns from memoryview objects
 - PR #445 Update reductions to use type_dispatcher. Adds integer types support to sum_of_squares.
 - PR #448 Improve installation instructions in README.md
 - PR #456 Change default CMake build to Release, and added option for disabling compilation of tests

## Bug Fixes

 - PR #444 Fix csv_test CUDA too many resources requested fail.
 - PR #396 added missing output buffer in validity tests for groupbys.
 - PR #408 Dockerfile updates for source reorganization
 - PR #437 Add cffi to Dockerfile conda env, fixes "cannot import name 'librmm'"
 - PR #417 Fix `map_test` failure with CUDA 10
 - PR #414 Fix CMake installation include file paths
 - PR #418 Properly cast string dtypes to programmatic dtypes when instantiating columns
 - PR #427 Fix and tests for Concatenation illegal memory access with nulls


# cuDF 0.3.0 (23 Nov 2018)

## New Features

 - PR #336 CSV Reader string support

## Improvements

 - PR #354 source code refactored for better organization. CMake build system overhaul. Beginning of transition to Cython bindings.
 - PR #290 Add support for typecasting to/from datetime dtype
 - PR #323 Add handling pyarrow boolean arrays in input/out, add tests
 - PR #325 GDF_VALIDITY_UNSUPPORTED now returned for algorithms that don't support non-empty valid bitmasks
 - PR #381 Faster InputTooLarge Join test completes in ms rather than minutes.
 - PR #373 .gitignore improvements
 - PR #367 Doc cleanup & examples for DataFrame methods
 - PR #333 Add Rapids Memory Manager documentation
 - PR #321 Rapids Memory Manager adds file/line location logging and convenience macros
 - PR #334 Implement DataFrame `__copy__` and `__deepcopy__`
 - PR #271 Add NVTX ranges to pygdf
 - PR #311 Document system requirements for conda install

## Bug Fixes

 - PR #337 Retain index on `scale()` function
 - PR #344 Fix test failure due to PyArrow 0.11 Boolean handling
 - PR #364 Remove noexcept from managed_allocator;  CMakeLists fix for NVstrings
 - PR #357 Fix bug that made all series be considered booleans for indexing
 - PR #351 replace conda env configuration for developers
 - PRs #346 #360 Fix CSV reading of negative numbers
 - PR #342 Fix CMake to use conda-installed nvstrings
 - PR #341 Preserve categorical dtype after groupby aggregations
 - PR #315 ReadTheDocs build update to fix missing libcuda.so
 - PR #320 FIX out-of-bounds access error in reductions.cu
 - PR #319 Fix out-of-bounds memory access in libcudf count_valid_bits
 - PR #303 Fix printing empty dataframe


# cuDF 0.2.0 and cuDF 0.1.0

These were initial releases of cuDF based on previously separate pyGDF and libGDF libraries.
<|MERGE_RESOLUTION|>--- conflicted
+++ resolved
@@ -27,11 +27,8 @@
 - PR #532 CSV Reader: Use type dispatcher instead of switch block
 - PR #878 Add better indexing to Groupby
 - PR #554 Add `empty` method and `is_monotonic` attribute to `Index`
-<<<<<<< HEAD
+- PR #909 CSV Reader: Avoid host->device->host copy for header row data
 - PR #916 Improved unit testing and error checking for `gdf_column_concat`
-=======
-- PR #909 CSV Reader: Avoid host->device->host copy for header row data
->>>>>>> e3321963
 
 ## Bug Fixes
 
