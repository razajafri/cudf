--- conflicted
+++ resolved
@@ -15,6 +15,7 @@
 - PR #1713 Add documentation for Dask-XGBoost
 - PR #1666 CSV Reader: Improve performance for files with large number of columns
 - PR #1725 Enable the ability to use a single column groupby as its own index
+- PR #1527 Support GDF_BOOL8 in readers and writers
 
 ## Bug Fixes
 
@@ -127,16 +128,12 @@
 - PR #1553 Overload `hash_row` to avoid using intial hash values. Updated `gdf_hash` to select between overloads
 - PR #1585 Updated `cudf::table` to maintain own copy of wrapped `gdf_column*`s
 - PR #1559 Add `except +` to all Cython function definitions to catch C++ exceptions properly
-<<<<<<< HEAD
-- PR #1527 Support GDF_BOOL8 in readers and writers
-=======
 - PR #1617 `has_nulls` and `column_dtypes` for `cudf::table`
 - PR #1590 Remove CFFI from the build / install process entirely
 - PR #1536 Convert gpuarrow CFFI to Cython
 - PR #1655 Add `Column._pointer` as a way to access underlying `gdf_column*` of a `Column`
 - PR #1655 Update readme conda install instructions for cudf version 0.6 and 0.7
 
->>>>>>> 065eee11
 
 ## Bug Fixes
 
