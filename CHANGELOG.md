--- conflicted
+++ resolved
@@ -26,11 +26,8 @@
 - PR #850 Fix bug where left joins where the left df has 0 rows causes a crash
 - PR #861 Fix memory leak by preserving the boolean mask index
 - PR #875 Handle unnamed indexes in to/from arrow functions
-<<<<<<< HEAD
 - PR #877 Fix ingest of 1 row arrow tables in from arrow function
-=======
 - PR #876 Added missing `<type_traits>` include
->>>>>>> 7c04af7e
 
 
 # cuDF 0.5.0 (28 Jan 2019)
