--- conflicted
+++ resolved
@@ -144,11 +144,8 @@
 - PR #4192 Parquet writer: fix OOB read when computing string hash
 - PR #4201 Fix java window tests
 - PR #4199 Fix potential race condition in memcpy_block
-<<<<<<< HEAD
 - PR #4221 Fix series dict alignment to not drop index name
-=======
-- PR #4218 Fix `get_aggreagtion` definition with `except *`
->>>>>>> 97c2464d
+- PR #4218 Fix `get_aggregation` definition with `except *`
 - PR #4215 Fix performance regression in strings::detail::concatenate
 - PR #4214 Alter ValueError exception for GPU accelerated Parquet writer to properly report `categorical` columns are not supported.
 
