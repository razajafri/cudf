--- conflicted
+++ resolved
@@ -14,12 +14,8 @@
 - PR #2571 Remove unnecessary managed memory from gdf_column_concat
 - PR #2648 Cython/Python reorg
 - PR #2588 Update Series.append documentation
-<<<<<<< HEAD
+- PR #2632 Replace dask-cudf set_index code with upstream
 - PR #2642 Improve null printing and testing
-=======
-- PR #2632 Replace dask-cudf set_index code with upstream
-
->>>>>>> 1b6fd902
 
 ## Bug Fixes
 
