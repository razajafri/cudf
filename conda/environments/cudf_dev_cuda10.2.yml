--- conflicted
+++ resolved
@@ -15,13 +15,8 @@
   - python>=3.6,<3.8
   - numba>=0.49.0
   - numpy
-<<<<<<< HEAD
   - pandas>=1.0,<1.1.0a0
-  - pyarrow=0.15.0
-=======
-  - pandas>=0.25,<0.26
   - pyarrow=0.17.1
->>>>>>> 9e730d5e
   - fastavro>=0.22.9
   - notebook>=0.5.0
   - cython>=0.29,<0.30
