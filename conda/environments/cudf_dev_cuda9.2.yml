--- conflicted
+++ resolved
@@ -16,10 +16,7 @@
   - fastavro>=0.22.0
   - notebook>=0.5.0
   - cython>=0.29,<0.30
-<<<<<<< HEAD
-=======
   - fsspec>=0.3.3
->>>>>>> af668b85
   - pytest
   - sphinx
   - sphinx_rtd_theme
@@ -31,25 +28,14 @@
   - pandoc=<2.0.0
   - cudatoolkit=9.2
   - pip
-<<<<<<< HEAD
-  - s3fs
   - partd
-  - moto
-  - boto3
-  - httpretty
-=======
-  - partd
->>>>>>> af668b85
   - flake8
   - black
   - isort
   - pre_commit
   - dask>=2.1.0
   - distributed>=2.1.0
-<<<<<<< HEAD
-=======
   - streamz
->>>>>>> af668b85
   - dlpack
   - arrow-cpp=0.14.1
   - boost-cpp
@@ -60,9 +46,5 @@
   - pip:
       - sphinx-markdown-tables
       - git+https://github.com/dask/dask.git
-<<<<<<< HEAD
       - git+https://github.com/dask/distributed.git
-=======
-      - git+https://github.com/dask/distributed.git
-      - git+https://github.com/python-streamz/streamz.git
->>>>>>> af668b85
+      - git+https://github.com/python-streamz/streamz.git