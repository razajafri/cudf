# Copyright (c) 2018, NVIDIA CORPORATION.

{% set version = environ.get('GIT_DESCRIBE_TAG', '0.0.0.dev').lstrip('v') %}
{% set minor_version =  version.split('.')[0] + '.' + version.split('.')[1] %}
{% set git_revision_count=environ.get('GIT_DESCRIBE_NUMBER', 0) %}
{% set py_version=environ.get('CONDA_PY', 36) %}

package:
  name: cudf
  version: {{ version }}

source:
  path: ../../..

build:
  number: {{ git_revision_count }}
  string: py{{ py_version }}_{{ git_revision_count }}

requirements:
  build:
    - python
    - cython >=0.29,<0.30
    - setuptools
    - numba >=0.41,<0.45
    - dlpack
    - pyarrow 0.14.1.*
    - libcudf {{ version }}
    - dlpack
  run:
    - python
<<<<<<< HEAD
    - pandas >=0.23.4
    - numba >=0.41
    - pyarrow 0.12.1.*
    - fastavro >=0.22.0
=======
    - pandas>=0.24.2,<0.25
    - numba >=0.41,<0.45
    - pyarrow 0.14.1.*
>>>>>>> 8de6b0af
    - rmm {{ minor_version }}.*
    - nvstrings {{ minor_version }}.*
    - cython >=0.29,<0.30
    - dlpack

test:
  commands:
    - python -c "import cudf"

about:
  home: http://rapids.ai/
  license: Apache-2.0
  license_family: Apache
  license_file: LICENSE
  summary: cuDF GPU DataFrame core library<|MERGE_RESOLUTION|>--- conflicted
+++ resolved
@@ -28,16 +28,10 @@
     - dlpack
   run:
     - python
-<<<<<<< HEAD
-    - pandas >=0.23.4
-    - numba >=0.41
-    - pyarrow 0.12.1.*
-    - fastavro >=0.22.0
-=======
     - pandas>=0.24.2,<0.25
     - numba >=0.41,<0.45
     - pyarrow 0.14.1.*
->>>>>>> 8de6b0af
+    - fastavro >=0.22.0
     - rmm {{ minor_version }}.*
     - nvstrings {{ minor_version }}.*
     - cython >=0.29,<0.30
