--- conflicted
+++ resolved
@@ -25,16 +25,11 @@
   build:
     - cmake >=3.12.4
   host:
-<<<<<<< HEAD
     - librmm 0.8.*
     - libnvstrings 0.8.*
-=======
-    - librmm 0.7.*
-    - libnvstrings 0.7.*
     - cudatoolkit {{ cuda_version }}.*
   run:
     - {{ pin_compatible('cudatoolkit', max_pin='x.x') }}
->>>>>>> 6c8680a1
 
 test:
   commands:
