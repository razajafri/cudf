/*
 * Copyright (c) 2019, NVIDIA CORPORATION.
 *
 * Licensed under the Apache License, Version 2.0 (the "License");
 * you may not use this file except in compliance with the License.
 * You may obtain a copy of the License at
 *
 *     http://www.apache.org/licenses/LICENSE-2.0
 *
 * Unless required by applicable law or agreed to in writing, software
 * distributed under the License is distributed on an "AS IS" BASIS,
 * WITHOUT WARRANTIES OR CONDITIONS OF ANY KIND, either express or implied.
 * See the License for the specific language governing permissions and
 * limitations under the License.
 */

#pragma once

#include <cudf/types.hpp>

#include <memory>

namespace cudf {
namespace experimental {
namespace detail {

/**
 * @copydoc cudf::experimental::repeat(table_view const&, column_view const&, bool,
 * rmm::mr::device_memory_resource*)
 *
<<<<<<< HEAD
 * Creates a new table by repeating the rows of @p input_table. The number of
 * repetitions of each element is defined by the value at the corresponding
 * index of @p count
 * Example:
 * ```
 * in = [4,5,6]
 * count = [1,2,3]
 * return = [4,5,5,6,6,6]
 * ```
 * @p count should not have null values; should not contain negative values;
 * and the sum of count elements should not overflow the size_type's limit.
 * It is undefined behavior if @p count has negative values or the sum overflows
 * and @p check_count is set to false.
 *
 * @throws `cudf::logic_error` if the data type of @p count is not size_type.
 * @throws `cudf::logic_error` if @p input_table and @p count have different
 * number of rows.
 * @throws `cudf::logic_error` if @p count has null values.
 * @throws `cudf::logic_error` if @p check_count is set to true and @p count
 * has negative values or the sum of @p count elements overflows.
 *
 * @param input_table Input table
 * @param count Non-nullable column of an integral type
 * @param check_count Whether to check count (negative values and overflow)
 * @param mr Device memory resource used to allocate the returned table
=======
>>>>>>> e8c35524
 * @param stream CUDA stream to run this function
 */
std::unique_ptr<table> repeat(table_view const& input_table,
                              column_view const& count,
                              bool check_count,
                              rmm::mr::device_memory_resource* mr = rmm::mr::get_default_resource(),
                              cudaStream_t stream                 = 0);

/**
 * @copydoc cudf::experimental::repeat(table_view const&, scalar const&,
 * rmm::mr::device_memory_resource*)
 *
<<<<<<< HEAD
 * @param input_table Input table
 * @param count Non-null scalar of an integral type
 * @param mr Device memory resource used to allocate the returned table
=======
>>>>>>> e8c35524
 * @param stream CUDA stream to run this function
 */
std::unique_ptr<table> repeat(table_view const& input_table,
                              scalar const& count,
                              rmm::mr::device_memory_resource* mr = rmm::mr::get_default_resource(),
                              cudaStream_t stream                 = 0);

}  // namespace detail
}  // namespace experimental
}  // namespace cudf<|MERGE_RESOLUTION|>--- conflicted
+++ resolved
@@ -28,34 +28,6 @@
  * @copydoc cudf::experimental::repeat(table_view const&, column_view const&, bool,
  * rmm::mr::device_memory_resource*)
  *
-<<<<<<< HEAD
- * Creates a new table by repeating the rows of @p input_table. The number of
- * repetitions of each element is defined by the value at the corresponding
- * index of @p count
- * Example:
- * ```
- * in = [4,5,6]
- * count = [1,2,3]
- * return = [4,5,5,6,6,6]
- * ```
- * @p count should not have null values; should not contain negative values;
- * and the sum of count elements should not overflow the size_type's limit.
- * It is undefined behavior if @p count has negative values or the sum overflows
- * and @p check_count is set to false.
- *
- * @throws `cudf::logic_error` if the data type of @p count is not size_type.
- * @throws `cudf::logic_error` if @p input_table and @p count have different
- * number of rows.
- * @throws `cudf::logic_error` if @p count has null values.
- * @throws `cudf::logic_error` if @p check_count is set to true and @p count
- * has negative values or the sum of @p count elements overflows.
- *
- * @param input_table Input table
- * @param count Non-nullable column of an integral type
- * @param check_count Whether to check count (negative values and overflow)
- * @param mr Device memory resource used to allocate the returned table
-=======
->>>>>>> e8c35524
  * @param stream CUDA stream to run this function
  */
 std::unique_ptr<table> repeat(table_view const& input_table,
@@ -68,12 +40,6 @@
  * @copydoc cudf::experimental::repeat(table_view const&, scalar const&,
  * rmm::mr::device_memory_resource*)
  *
-<<<<<<< HEAD
- * @param input_table Input table
- * @param count Non-null scalar of an integral type
- * @param mr Device memory resource used to allocate the returned table
-=======
->>>>>>> e8c35524
  * @param stream CUDA stream to run this function
  */
 std::unique_ptr<table> repeat(table_view const& input_table,
