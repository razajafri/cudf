--- conflicted
+++ resolved
@@ -41,22 +41,6 @@
  */
 gdf_error gdf_nvtx_range_pop();
 
-<<<<<<< HEAD
-/**
- * @brief  Counts the number of valid bits in the mask that corresponds to
- * the specified number of rows.
- *
- * @param[in] masks Array of gdf_valid_types with enough bits to represent
- * num_rows number of rows
- * @param[in] num_rows The number of rows represented in the bit-validity mask.
- * @param[out] count The number of valid rows in the mask
- *
- * @returns  GDF_SUCCESS upon successful completion.
- */
-gdf_error gdf_count_nonzero_mask(gdf_valid_type const *masks,
-                                 gdf_size_type num_rows, gdf_size_type *count);
-=======
->>>>>>> a38b01a7
 
 /**
  * Calculates the number of bytes to allocate for a column's validity bitmask
@@ -365,11 +349,6 @@
  * 
  * The null_count of the keycol and valcol columns are expected to be 0
  * otherwise a GDF_VALIDITY_UNSUPPORTED error is returned.
-<<<<<<< HEAD
- */
-
-/**
- * @brief  performs a segmented radixsort on the key and value columns where the key is an int8
  *
  * @param[in] Radix sort plan
  * @param[in] key gdf_column
@@ -380,113 +359,11 @@
  *
  * @returns GDF_SUCCESS upon successful compute, otherwise returns appropriate error code
  */
-gdf_error gdf_segmented_radixsort_i8(gdf_segmented_radixsort_plan_type *hdl,
-                                     gdf_column *keycol, gdf_column *valcol,
-                                     unsigned num_segments,
-                                     unsigned *d_begin_offsets,
-                                     unsigned *d_end_offsets);
-
-/**
- * @brief  performs a segmented radixsort on the key and value columns where the key is an int32
- *
- * @param[in] Radix sort plan
- * @param[in] key gdf_column
- * @param[in] value gdf_column
- * @param[in] The number of segments that comprise the sorting data
- * @param[in] Pointer to the sequence of beginning offsets of length num_segments, such that d_begin_offsets[i] is the first element of the ith data segment in d_keys_* and d_values_*
- * @param[in] Pointer to the sequence of ending offsets of length num_segments, such that d_end_offsets[i]-1 is the last element of the ith data segment in d_keys_* and d_values_*. If d_end_offsets[i]-1 <= d_begin_offsets[i], the ith is considered empty.
- *
- * @returns GDF_SUCCESS upon successful compute, otherwise returns appropriate error code
- */
-gdf_error gdf_segmented_radixsort_i32(gdf_segmented_radixsort_plan_type *hdl,
-                                     gdf_column *keycol, gdf_column *valcol,
-                                     unsigned num_segments,
-                                     unsigned *d_begin_offsets,
-                                     unsigned *d_end_offsets);
-
-/**
- * @brief  performs a segmented radixsort on the key and value columns where the key is an int64
- *
- * @param[in] Radix sort plan
- * @param[in] key gdf_column
- * @param[in] value gdf_column
- * @param[in] The number of segments that comprise the sorting data
- * @param[in] Pointer to the sequence of beginning offsets of length num_segments, such that d_begin_offsets[i] is the first element of the ith data segment in d_keys_* and d_values_*
- * @param[in] Pointer to the sequence of ending offsets of length num_segments, such that d_end_offsets[i]-1 is the last element of the ith data segment in d_keys_* and d_values_*. If d_end_offsets[i]-1 <= d_begin_offsets[i], the ith is considered empty.
- *
- * @returns GDF_SUCCESS upon successful compute, otherwise returns appropriate error code
- */
-gdf_error gdf_segmented_radixsort_i64(gdf_segmented_radixsort_plan_type *hdl,
-                                     gdf_column *keycol, gdf_column *valcol,
-                                     unsigned num_segments,
-                                     unsigned *d_begin_offsets,
-                                     unsigned *d_end_offsets);
-
-/**
- * @brief  performs a segmented radixsort on the key and value columns where the key is an float
- *
- * @param[in] Radix sort plan
- * @param[in] key gdf_column
- * @param[in] value gdf_column
- * @param[in] The number of segments that comprise the sorting data
- * @param[in] Pointer to the sequence of beginning offsets of length num_segments, such that d_begin_offsets[i] is the first element of the ith data segment in d_keys_* and d_values_*
- * @param[in] Pointer to the sequence of ending offsets of length num_segments, such that d_end_offsets[i]-1 is the last element of the ith data segment in d_keys_* and d_values_*. If d_end_offsets[i]-1 <= d_begin_offsets[i], the ith is considered empty.
- *
- * @returns GDF_SUCCESS upon successful compute, otherwise returns appropriate error code
- */
-gdf_error gdf_segmented_radixsort_f32(gdf_segmented_radixsort_plan_type *hdl,
-                                     gdf_column *keycol, gdf_column *valcol,
-                                     unsigned num_segments,
-                                     unsigned *d_begin_offsets,
-                                     unsigned *d_end_offsets);
-
-/**
- * @brief  performs a segmented radixsort on the key and value columns where the key is an double
-=======
->>>>>>> a38b01a7
- *
- * @param[in] Radix sort plan
- * @param[in] key gdf_column
- * @param[in] value gdf_column
- * @param[in] The number of segments that comprise the sorting data
- * @param[in] Pointer to the sequence of beginning offsets of length num_segments, such that d_begin_offsets[i] is the first element of the ith data segment in d_keys_* and d_values_*
- * @param[in] Pointer to the sequence of ending offsets of length num_segments, such that d_end_offsets[i]-1 is the last element of the ith data segment in d_keys_* and d_values_*. If d_end_offsets[i]-1 <= d_begin_offsets[i], the ith is considered empty.
- *
- * @returns GDF_SUCCESS upon successful compute, otherwise returns appropriate error code
- */
-<<<<<<< HEAD
-gdf_error gdf_segmented_radixsort_f64(gdf_segmented_radixsort_plan_type *hdl,
-                                     gdf_column *keycol, gdf_column *valcol,
-                                     unsigned num_segments,
-                                     unsigned *d_begin_offsets,
-                                     unsigned *d_end_offsets);
-
-/**
- * @brief  performs a segmented radixsort on the key and value columns where the key is any type
- *
- * @param[in] Radix sort plan
- * @param[in] key gdf_column
- * @param[in] value gdf_column
- * @param[in] The number of segments that comprise the sorting data
- * @param[in] Pointer to the sequence of beginning offsets of length num_segments, such that d_begin_offsets[i] is the first element of the ith data segment in d_keys_* and d_values_*
- * @param[in] Pointer to the sequence of ending offsets of length num_segments, such that d_end_offsets[i]-1 is the last element of the ith data segment in d_keys_* and d_values_*. If d_end_offsets[i]-1 <= d_begin_offsets[i], the ith is considered empty.
- *
- * @returns GDF_SUCCESS upon successful compute, otherwise returns appropriate error code
- */
-gdf_error gdf_segmented_radixsort_generic(gdf_segmented_radixsort_plan_type *hdl,
-                                     gdf_column *keycol, gdf_column *valcol,
-                                     unsigned num_segments,
-                                     unsigned *d_begin_offsets,
-                                     unsigned *d_end_offsets);
-
-
-=======
 gdf_error gdf_segmented_radixsort(gdf_segmented_radixsort_plan_type *hdl,
                                   gdf_column *keycol, gdf_column *valcol,
                                   unsigned num_segments,
                                   unsigned *d_begin_offsets,
                                   unsigned *d_end_offsets);
->>>>>>> a38b01a7
 // transpose
 /**
  * @brief Transposes the table in_cols and copies to out_cols
@@ -533,39 +410,11 @@
                          gdf_column **left_cols,
                          int num_left_cols,
                          int left_join_cols[],
-                         gdf_column **right_cols,
-                         int num_right_cols,
-                         int right_join_cols[],
-                         int num_cols_to_join,
-                         int result_num_cols,
-                         gdf_column **result_cols,
-                         gdf_column * left_indices,
-                         gdf_column * right_indices,
-                         gdf_context *join_context);
-
-/**
- * @brief  Performs a left join (also known as left outer join) on the
- * specified columns of two dataframes (left, right)
- * If join_context->flag_method is set to GDF_SORT then the null_count of the
- * columns must be set to 0 otherwise a GDF_VALIDITY_UNSUPPORTED error is
- * returned.
- *
- * @param[in] left_cols[] The columns of the left dataframe
- * @param[in] num_left_cols The number of columns in the left dataframe
- * @param[in] left_join_cols[] The column indices of columns from the left dataframe
- * to join on
- * @param[in] right_cols[] The columns of the right dataframe
- * @param[in] num_right_cols The number of columns in the right dataframe
- * @param[in] right_join_cols[] The column indices of columns from the right dataframe
- * to join on
- * @param[in] num_cols_to_join The total number of columns to join on
- * @param[in] result_num_cols The number of columns in the resulting dataframe
  * @param[out] gdf_column *result_cols[] If not nullptr, the dataframe that results from joining
  * the left and right tables on the specified columns
  * @param[out] gdf_column * left_indices If not nullptr, indices of rows from the left table that match rows in the right table
  * @param[out] gdf_column * right_indices If not nullptr, indices of rows from the right table that match rows in the left table
  * @param[in] join_context The context to use to control how the join is performed,e.g.,
- * sort vs hash based implementation
  *
  * @returns   GDF_SUCCESS if the join operation was successful, otherwise an appropriate
  * error code
@@ -943,232 +792,6 @@
 
 gdf_error gdf_validity_and(gdf_column *lhs, gdf_column *rhs, gdf_column *output);
 
-<<<<<<< HEAD
-/* reductions
-
-The following reduction functions use the result array as a temporary working
-space.  Use gdf_reduction_get_intermediate_output_size() to get the necessary
-size for this use.
-*/
-
-
-/**
- * @brief  Reports the intermediate buffer size in elements required for
- *         all cuDF reduction operations (gdf_sum, gdf_product,
- *         gdf_sum_of_squares, gdf_min and gdf_max)
- *
- * @returns  The size of output/intermediate buffer to allocate for reductions
- *
- * @todo Reductions should be re-implemented to use an atomic add for each
- *       block sum rather than launch a second kernel. When that happens, this
- *       function can go away and the output can be a single element.
- */
-unsigned int gdf_reduction_get_intermediate_output_size();
-
-/**
- * @brief  Computes the sum of the values in all rows of a column
- *
- * @param[in] col Input column
- * @param[out] dev_result The output sum
- * @param[in] dev_result_size The size of dev_result in elements, which should
- *                            be computed using gdf_reduction_get_intermediate_output_size
- *                            This is used as intermediate storage, and the
- *                            first element contains the total result
- *
- * @returns    GDF_SUCCESS if the operation was successful, otherwise an
- *            appropriate error code.
- *
- */
-gdf_error gdf_sum(gdf_column *col, void *dev_result, gdf_size_type dev_result_size);
-
-/**
- * @brief  Computes the multiplicative product of the values in all rows of
- *         a column
- *
- * @param[in] col Input column
- * @param[out] dev_result The output product
- * @param[in] dev_result_size The size of dev_result in elements, which should
- *                            be computed using gdf_reduction_get_intermediate_output_size
- *                            This is used as intermediate storage, and the
- *                            first element contains the total result
- *
- * @returns    GDF_SUCCESS if the operation was successful, otherwise an
- *            appropriate error code.
- */
-gdf_error gdf_product(gdf_column *col, void *dev_result, gdf_size_type dev_result_size);
-
-/**
- * @brief  Computes the sum of squares of the values in all rows of a column
- *
- * Sum of squares is useful for variance implementation.
- *
- * @param[in] col Input column
- * @param[out] dev_result The output sum of squares
- * @param[in] dev_result_size The size of dev_result in elements, which should
- *                            be computed using gdf_reduction_get_intermediate_output_size
- *                            This is used as intermediate storage, and the
- *                            first element contains the total result
- *
- * @returns    GDF_SUCCESS if the operation was successful, otherwise an
- *            appropriate error code.
- *
- * @todo could be implemented using inner_product if that function is
- *       implemented
- */
-gdf_error gdf_sum_of_squares(gdf_column *col, void *dev_result, gdf_size_type dev_result_size);
-
-/**
- * @brief  Computes the minimum of the values in all rows of a column
- *
- * @param[in] col Input column
- * @param[out] dev_result The output minimum
- * @param[in] dev_result_size The size of dev_result in elements, which should
- *                            be computed using gdf_reduction_get_intermediate_output_size
- *                            This is used as intermediate storage, and the
- *                            first element contains the total result
- *
- * @returns    GDF_SUCCESS if the operation was successful, otherwise an
- *            appropriate error code.
- *
- */
-gdf_error gdf_min(gdf_column *col, void *dev_result, gdf_size_type dev_result_size);
-
-/**
- * @brief  Computes the maximum of the values in all rows of a column
- *
- * @param[in] col Input column
- * @param[out] dev_result The output maximum
- * @param[in] dev_result_size The size of dev_result in elements, which should
- *                            be computed using gdf_reduction_get_intermediate_output_size
- *                            This is used as intermediate storage, and the
- *                            first element contains the total result
- *
- * @returns    GDF_SUCCESS if the operation was successful, otherwise an
- *            appropriate error code.
- *
- */
-gdf_error gdf_max(gdf_column *col, void *dev_result, gdf_size_type dev_result_size);
-
-
-/*
- * Filtering and comparison operators
- */
-
-/**
- * @brief  Compare every value on the left hand side to a static value and return a stencil in output which will have 1 when the comparison operation returns 1 and 0 otherwise
- *
- * @param[in] gdf_column of the input of type GDF_INT8
- * @param[in] Static value to compare against the input
- * @param[out] output gdf_column of type GDF_INT8. The output memory needs to be preallocated
- * @param[in] gdf_comparison_operator enum defining the comparison operator to be used
- *
- * @returns GDF_SUCCESS upon successful compute, otherwise returns appropriate error code
- */
-gdf_error gdf_comparison_static_i8(gdf_column *lhs, int8_t value, gdf_column *output,gdf_comparison_operator operation);
-
-/**
- * @brief  Compare every value on the left hand side to a static value and return a stencil in output which will have 1 when the comparison operation returns 1 and 0 otherwise
- *
- * @param[in] gdf_column of the input of type GDF_INT16
- * @param[in] Static value to compare against the input
- * @param[out] output gdf_column of type GDF_INT8. The output memory needs to be preallocated
- * @param[in] gdf_comparison_operator enum defining the comparison operator to be used
- *
- * @returns GDF_SUCCESS upon successful compute, otherwise returns appropriate error code
- */
-gdf_error gdf_comparison_static_i16(gdf_column *lhs, int16_t value, gdf_column *output,gdf_comparison_operator operation);
-
-/**
- * @brief  Compare every value on the left hand side to a static value and return a stencil in output which will have 1 when the comparison operation returns 1 and 0 otherwise
- *
- * @param[in] gdf_column of the input of type GDF_INT32
- * @param[in] Static value to compare against the input
- * @param[out] output gdf_column of type GDF_INT8. The output memory needs to be preallocated
- * @param[in] gdf_comparison_operator enum defining the comparison operator to be used
- *
- * @returns GDF_SUCCESS upon successful compute, otherwise returns appropriate error code
- */
-gdf_error gdf_comparison_static_i32(gdf_column *lhs, int32_t value, gdf_column *output,gdf_comparison_operator operation);
-
-/**
- * @brief  Compare every value on the left hand side to a static value and return a stencil in output which will have 1 when the comparison operation returns 1 and 0 otherwise
- *
- * @param[in] gdf_column of the input of type GDF_INT64
- * @param[in] Static value to compare against the input
- * @param[out] output gdf_column of type GDF_INT8. The output memory needs to be preallocated
- * @param[in] gdf_comparison_operator enum defining the comparison operator to be used
- *
- * @returns GDF_SUCCESS upon successful compute, otherwise returns appropriate error code
- */
-gdf_error gdf_comparison_static_i64(gdf_column *lhs, int64_t value, gdf_column *output,gdf_comparison_operator operation);
-
-/**
- * @brief  Compare every value on the left hand side to a static value and return a stencil in output which will have 1 when the comparison operation returns 1 and 0 otherwise
- *
- * @param[in] gdf_column of the input of type GDF_FLOAT32
- * @param[in] Static value to compare against the input
- * @param[out] output gdf_column of type GDF_INT8. The output memory needs to be preallocated
- * @param[in] gdf_comparison_operator enum defining the comparison operator to be used
- *
- * @returns GDF_SUCCESS upon successful compute, otherwise returns appropriate error code
- */
-gdf_error gdf_comparison_static_f32(gdf_column *lhs, float value, gdf_column *output,gdf_comparison_operator operation);
-
-/**
- * @brief  Compare every value on the left hand side to a static value and return a stencil in output which will have 1 when the comparison operation returns 1 and 0 otherwise
- *
- * @param[in] gdf_column of the input of type GDF_FLOAT64
- * @param[in] Static value to compare against the input
- * @param[out] output gdf_column of type GDF_INT8. The output memory needs to be preallocated
- * @param[in] gdf_comparison_operator enum defining the comparison operator to be used
- *
- * @returns GDF_SUCCESS upon successful compute, otherwise returns appropriate error code
- */
-gdf_error gdf_comparison_static_f64(gdf_column *lhs, double value, gdf_column *output,gdf_comparison_operator operation);
-
-/**
- * @brief  Compare two columns of any types against each other using a comparison operation, returns a stencil in output which will have 1 when the comparison operation returns 1 and 0 otherwise
- *
- * @param[in] gdf_column of one input of any type
- * @param[in] gdf_column of second input of any type
- * @param[out] output gdf_column of type GDF_INT8. The output memory needs to be preallocated
- * @param[in] gdf_comparison_operator enum defining the comparison operator to be used
- *
- * @returns GDF_SUCCESS upon successful compute, otherwise returns appropriate error code
- */
-gdf_error gdf_comparison(gdf_column *lhs, gdf_column *rhs, gdf_column *output,gdf_comparison_operator operation);
-
-/**
- * @brief  takes a stencil and uses it to compact a colum e.g. remove all values for which the stencil = 0
- *
- * @param[in] gdf_column of input of any type
- * @param[in] gdf_column holding the stencil
- * @param[out] output gdf_column of same type as input. The output memory needs to be preallocated to be the same size as input
- *
- * @returns GDF_SUCCESS upon successful compute, otherwise returns appropriate error code
- */
-gdf_error gdf_apply_stencil(gdf_column *lhs, gdf_column * stencil, gdf_column * output);
-
-
-/*
- * Hashing
- */
-
-/**
- * @brief  Creates a hash of multiple gdf_columns
- *
- * @param[in] an array of gdf_columns to be hashes together
- * @param[in] the number of columns in the array of gdf_columns to be hashes together
- * @param[out] output gdf_column of type GDF_INT64. The output memory needs to be preallocated
- * @param[in] A pointer to a cudaStream_t. If nullptr, the function will create a stream to use.
- *
- * @returns GDF_SUCCESS upon successful compute, otherwise returns appropriate error code
- */
-gdf_error gdf_hash_columns(gdf_column ** columns_to_hash, int num_columns, gdf_column * output_column, void * stream);
-
-
-=======
->>>>>>> a38b01a7
 /*
  * gdf introspection utlities
  */
@@ -1200,32 +823,6 @@
  */
 
 /**
-<<<<<<< HEAD
- * @brief  Performs SQL like WHERE (Filtering)
- *
- * @param[in] # rows
- * @param[in] host-side array of gdf_columns with 0 null_count otherwise GDF_VALIDITY_UNSUPPORTED is returned
- * @param[in] # cols
- * @param[out] pre-allocated device-side array to be filled with gdf_column::data for each column; slicing of gdf_column array (host)
- * @param[out] pre-allocated device-side array to be filled with gdf_colum::dtype for each column; slicing of gdf_column array (host)
- * @param[in] device-side array of values to filter against (type-erased)
- * @param[out] device-side array of row indices that remain after filtering
- * @param[out] host-side # rows that remain after filtering
- *
- * @returns GDF_SUCCESS upon successful compute, otherwise returns appropriate error code
- */
-gdf_error gdf_filter(size_t nrows,
-                    gdf_column* cols,
-                    size_t ncols,
-                    void** d_cols,
-                    int* d_types,
-                    void** d_vals,
-                    size_t* d_indx,
-                    size_t* new_sz);
-
-/**
-=======
->>>>>>> a38b01a7
  * @brief  Performs SQL like GROUP BY with SUM aggregation
  *
  * @param[in] # columns
@@ -1345,11 +942,7 @@
 gdf_error gdf_quantile_exact(gdf_column* col_in,
                             gdf_quantile_method prec,
                             double q,
-<<<<<<< HEAD
-                            void* t_erased_res,
-=======
                             gdf_scalar*  result,
->>>>>>> a38b01a7
                             gdf_context* ctxt);
 
 /**
@@ -1387,19 +980,6 @@
 
 /**
  * @brief Sorts an array of gdf_column.
-<<<<<<< HEAD
- *
- * @param[in] input_columns Array of gdf_columns
- * @param[in] asc_desc Device array of sort order types for each column
- *                     (0 is ascending order and 1 is descending). If NULL
- *                     is provided defaults to ascending order for evey column.
- * @param[in] num_inputs # columns
- * @param[in] flag_nulls_are_smallest Flag to indicate if nulls are to be considered
- *                                    smaller than non-nulls or viceversa
- * @param[out] output_indices Pre-allocated gdf_column to be filled with sorted
- *                            indices
- *
-=======
  * 
  * @param[in]  input_columns Array of gdf_columns
  * @param[in]  asc_desc Device array of sort order types for each column
@@ -1412,7 +992,6 @@
  *                        GDF_NULL_AS_LARGEST = Nulls are treated as largest, 
  *                        GDF_NULL_AS_SMALLEST = Nulls are treated as smallest, 
  * 
->>>>>>> a38b01a7
  * @returns GDF_SUCCESS upon successful completion
  */
 gdf_error gdf_order_by(gdf_column** input_columns,
