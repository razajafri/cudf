/*
 * Copyright (c) 2019, NVIDIA CORPORATION.
 *
 * Licensed under the Apache License, Version 2.0 (the "License");
 * you may not use this file except in compliance with the License.
 * You may obtain a copy of the License at
 *
 *     http://www.apache.org/licenses/LICENSE-2.0
 *
 * Unless required by applicable law or agreed to in writing, software
 * distributed under the License is distributed on an "AS IS" BASIS,
 * WITHOUT WARRANTIES OR CONDITIONS OF ANY KIND, either express or implied.
 * See the License for the specific language governing permissions and
 * limitations under the License.
 */
#pragma once

#include <cudf/table/table.hpp>
#include <cudf/table/table_view.hpp>

namespace cudf {
/**
<<<<<<< HEAD
 * @ingroup column_apis
 * @addtogroup column_hash Hash
 * Hash APIs
=======
 * @addtogroup column_hash
>>>>>>> 5c4b3b00
 * @{
 */

/**
 * @brief Computes the hash value of each row in the input set of columns.
 *
 * @param input The table of columns to hash
 * @param initial_hash Optional vector of initial hash values for each column.
 * If this vector is empty then each element will be hashed as-is.
 * @param mr Optional resource to use for device memory allocation
 *
 * @returns A column where each row is the hash of a column from the input
 */
std::unique_ptr<column> hash(table_view const& input,
                             std::vector<uint32_t> const& initial_hash = {},
                             rmm::mr::device_memory_resource* mr = rmm::mr::get_default_resource());

/** @} */  // end of group
}  // namespace cudf<|MERGE_RESOLUTION|>--- conflicted
+++ resolved
@@ -20,13 +20,7 @@
 
 namespace cudf {
 /**
-<<<<<<< HEAD
- * @ingroup column_apis
- * @addtogroup column_hash Hash
- * Hash APIs
-=======
  * @addtogroup column_hash
->>>>>>> 5c4b3b00
  * @{
  */
 
