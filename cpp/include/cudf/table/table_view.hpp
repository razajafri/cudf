--- conflicted
+++ resolved
@@ -167,13 +167,8 @@
    * If number of rows mismatch
    *
    * @param views The vector of table views to construct the table from
-<<<<<<< HEAD
-   **/
-  table_view(std::vector<table_view> const &views);
-=======
-   *---------------------------------------------------------------------------**/
+   **/
   table_view(std::vector<table_view> const& views);
->>>>>>> cfb1f6b6
 
   /**
    * @brief Returns a table_view with set of specified columns.
@@ -228,13 +223,8 @@
    * If number of rows mismatch
    *
    * @param views The vector of table views to construct the table from
-<<<<<<< HEAD
-   **/
-  mutable_table_view(std::vector<mutable_table_view> const &views);
-=======
-   *---------------------------------------------------------------------------**/
+   **/
   mutable_table_view(std::vector<mutable_table_view> const& views);
->>>>>>> cfb1f6b6
 };
 
 inline bool has_nulls(table_view view)
@@ -242,28 +232,13 @@
   return std::any_of(view.begin(), view.end(), [](column_view col) { return col.has_nulls(); });
 }
 
-<<<<<<< HEAD
-/**
-   * @brief Checks if two `table_view`s have columns of same types
-   *
-   * @param lhs left-side table_view operand
-   * @param rhs right-side table_view operand
-   * @return boolean comparison result
-   **/
-inline bool have_same_types(table_view const& lhs, table_view const& rhs) {
-  return std::equal(lhs.begin(), lhs.end(),
-                    rhs.begin(), rhs.end(),
-                    [](column_view const& lcol, column_view const& rcol){
-                      return (lcol.type() == rcol.type());
-                    });
-=======
-/**---------------------------------------------------------------------------*
+/*
  * @brief Checks if two `table_view`s have columns of same types
  *
  * @param lhs left-side table_view operand
  * @param rhs right-side table_view operand
  * @return boolean comparison result
- *---------------------------------------------------------------------------**/
+ */
 inline bool have_same_types(table_view const& lhs, table_view const& rhs)
 {
   return std::equal(
@@ -272,6 +247,5 @@
     rhs.begin(),
     rhs.end(),
     [](column_view const& lcol, column_view const& rcol) { return (lcol.type() == rcol.type()); });
->>>>>>> cfb1f6b6
 }
 }  // namespace cudf