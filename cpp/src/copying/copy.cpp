/*
 * Copyright (c) 2019, NVIDIA CORPORATION.
 *
 * Licensed under the Apache License, Version 2.0 (the "License");
 * you may not use this file except in compliance with the License.
 * You may obtain a copy of the License at
 *
 *     http://www.apache.org/licenses/LICENSE-2.0
 *
 * Unless required by applicable law or agreed to in writing, software
 * distributed under the License is distributed on an "AS IS" BASIS,
 * WITHOUT WARRANTIES OR CONDITIONS OF ANY KIND, either express or implied.
 * See the License for the specific language governing permissions and
 * limitations under the License.
 */

#include <cudf/cudf.h>
#include <cudf/column/column.hpp>
#include <cudf/column/column_factories.hpp>
#include <cudf/copying.hpp>
#include <cudf/detail/copy.hpp>
#include <cudf/null_mask.hpp>
#include <cudf/table/table.hpp>
#include <cudf/utilities/traits.hpp>

#include <algorithm>

namespace cudf {
namespace experimental {
namespace detail {
namespace {

inline mask_state should_allocate_mask(mask_allocation_policy mask_alloc,
                                       bool mask_exists) {
  if ((mask_alloc == mask_allocation_policy::ALWAYS) ||
      (mask_alloc == mask_allocation_policy::RETAIN && mask_exists)) {
    return UNINITIALIZED;
  } else {
    return UNALLOCATED;
  }
}

<<<<<<< HEAD
/*
 * Initializes and returns an empty column of the same type as the `input`.
 */
std::unique_ptr<column> empty_like(column_view const& input, cudaStream_t stream)
{
  std::vector<std::unique_ptr<column>> children {};
  children.reserve(input.num_children());
  for (size_type index = 0; index < input.num_children(); index++) {
      children.emplace_back(empty_like(input.child(index), stream));
  }

  return std::make_unique<column>(input.type(), 0, rmm::device_buffer {},
                                  rmm::device_buffer {}, 0, std::move(children));
}
=======
}  // namespace
>>>>>>> 1f001ae2

/*
 * Creates an uninitialized new column of the specified size and same type as
 * the `input`. Supports only fixed-width types.
 */
std::unique_ptr<column> allocate_like(column_view const& input, size_type size,
                                      mask_allocation_policy mask_alloc,
                                      rmm::mr::device_memory_resource* mr,
                                      cudaStream_t stream) {
  CUDF_EXPECTS(is_fixed_width(input.type()),
               "Expects only fixed-width type column");
  mask_state allocate_mask = should_allocate_mask(mask_alloc, input.nullable());

  std::vector<std::unique_ptr<column>> children{};
  children.reserve(input.num_children());
  for (size_type index = 0; index < input.num_children(); index++) {
<<<<<<< HEAD
    children.emplace_back(allocate_like(input.child(index), size, mask_alloc, mr, stream));
=======
    children.emplace_back(
        allocate_like(input.child(index), size, mask_alloc, mr, stream));
>>>>>>> 1f001ae2
  }

  return std::make_unique<column>(
      input.type(), size,
      rmm::device_buffer(size * size_of(input.type()), stream, mr),
      create_null_mask(size, allocate_mask, stream, mr),
      state_null_count(allocate_mask, input.size()), std::move(children));
}

}  // namespace detail

/*
 * Initializes and returns an empty column of the same type as the `input`.
 */
std::unique_ptr<column> empty_like(column_view const& input) {
  return make_empty_column(input.type());
}

/*
 * Creates a table of empty columns with the same types as the `input_table`
 */
std::unique_ptr<table> empty_like(table_view const& input_table) {
  std::vector<std::unique_ptr<column>> columns(input_table.num_columns());
  std::transform(input_table.begin(), input_table.end(), columns.begin(),
<<<<<<< HEAD
    [&](column_view in_col) {
      return empty_like(in_col, stream);
    });
  return  std::make_unique<table>(std::move(columns));
}

} // namespace detail

std::unique_ptr<column> empty_like(column_view const& input){
  return detail::empty_like(input);
=======
                 [&](column_view in_col) { return empty_like(in_col); });
  return std::make_unique<table>(std::move(columns));
>>>>>>> 1f001ae2
}

std::unique_ptr<column> allocate_like(column_view const& input,
                                      mask_allocation_policy mask_alloc,
                                      rmm::mr::device_memory_resource* mr) {
  return detail::allocate_like(input, input.size(), mask_alloc, mr);
}

<<<<<<< HEAD
std::unique_ptr<column> allocate_like(column_view const& input,
                                      size_type size,
=======
std::unique_ptr<column> allocate_like(column_view const& input, size_type size,
>>>>>>> 1f001ae2
                                      mask_allocation_policy mask_alloc,
                                      rmm::mr::device_memory_resource* mr) {
  return detail::allocate_like(input, size, mask_alloc, mr);
}

}  // namespace experimental
}  // namespace cudf<|MERGE_RESOLUTION|>--- conflicted
+++ resolved
@@ -40,24 +40,7 @@
   }
 }
 
-<<<<<<< HEAD
-/*
- * Initializes and returns an empty column of the same type as the `input`.
- */
-std::unique_ptr<column> empty_like(column_view const& input, cudaStream_t stream)
-{
-  std::vector<std::unique_ptr<column>> children {};
-  children.reserve(input.num_children());
-  for (size_type index = 0; index < input.num_children(); index++) {
-      children.emplace_back(empty_like(input.child(index), stream));
-  }
-
-  return std::make_unique<column>(input.type(), 0, rmm::device_buffer {},
-                                  rmm::device_buffer {}, 0, std::move(children));
-}
-=======
 }  // namespace
->>>>>>> 1f001ae2
 
 /*
  * Creates an uninitialized new column of the specified size and same type as
@@ -74,12 +57,8 @@
   std::vector<std::unique_ptr<column>> children{};
   children.reserve(input.num_children());
   for (size_type index = 0; index < input.num_children(); index++) {
-<<<<<<< HEAD
-    children.emplace_back(allocate_like(input.child(index), size, mask_alloc, mr, stream));
-=======
     children.emplace_back(
         allocate_like(input.child(index), size, mask_alloc, mr, stream));
->>>>>>> 1f001ae2
   }
 
   return std::make_unique<column>(
@@ -104,21 +83,8 @@
 std::unique_ptr<table> empty_like(table_view const& input_table) {
   std::vector<std::unique_ptr<column>> columns(input_table.num_columns());
   std::transform(input_table.begin(), input_table.end(), columns.begin(),
-<<<<<<< HEAD
-    [&](column_view in_col) {
-      return empty_like(in_col, stream);
-    });
-  return  std::make_unique<table>(std::move(columns));
-}
-
-} // namespace detail
-
-std::unique_ptr<column> empty_like(column_view const& input){
-  return detail::empty_like(input);
-=======
                  [&](column_view in_col) { return empty_like(in_col); });
   return std::make_unique<table>(std::move(columns));
->>>>>>> 1f001ae2
 }
 
 std::unique_ptr<column> allocate_like(column_view const& input,
@@ -127,12 +93,7 @@
   return detail::allocate_like(input, input.size(), mask_alloc, mr);
 }
 
-<<<<<<< HEAD
-std::unique_ptr<column> allocate_like(column_view const& input,
-                                      size_type size,
-=======
 std::unique_ptr<column> allocate_like(column_view const& input, size_type size,
->>>>>>> 1f001ae2
                                       mask_allocation_policy mask_alloc,
                                       rmm::mr::device_memory_resource* mr) {
   return detail::allocate_like(input, size, mask_alloc, mr);
