/*
 * Copyright (c) 2018, NVIDIA CORPORATION.
 *
 * Licensed under the Apache License, Version 2.0 (the "License");
 * you may not use this file except in compliance with the License.
 * You may obtain a copy of the License at
 *
 *     http://www.apache.org/licenses/LICENSE-2.0
 *
 * Unless required by applicable law or agreed to in writing, software
 * distributed under the License is distributed on an "AS IS" BASIS,
 * WITHOUT WARRANTIES OR CONDITIONS OF ANY KIND, either express or implied.
 * See the License for the specific language governing permissions and
 * limitations under the License.
 */

#ifndef SCATTER_HPP
#define SCATTER_HPP

#include <cudf/types.h>
#include <cudf/types.hpp>

namespace cudf {
// Forward declaration
struct table;

namespace detail {
/**
 * @brief Scatters a set of source columns into the rows of a set of
 * destination columns.
 *
 * Scatters the source columns into the destination columns according
 * to a scatter map such that row "i" of the source columns will replace
 * row "scatter_map[i]" of the destination columns.
 *
 * The datatypes between coresponding columns in the source and destination
 * columns must be the same.
 *
 * The number of elements in the scattermap must equal the number of rows in the
 * source columns.
 *
 * Optionally considers negative values in the scattermap. If enabled, a negative
 * value `i` in `scatter_map` is interpreted as `i + num_destination_rows`.
 *
 * Optionally performs bounds checking on the values of the `scatter_map` and
 * raises a runtime error if any of its values are outside the range
 * [0, num_source_rows).
 *
 * Optionally ignores values in the scattermap outside of the range
 * [0, num_source_rows).
 *
 * @param[in] source_table The input columns containing values that will replace
 * values in the destination columns.
 * @param[in] scatter_map A non-nullable column of integral indices that maps the
 * rows in the source columns to rows in the destination columns. Must be equal
 * in size to the number of elements in the source columns.
 * @param[out] destination_table The set of columns whose rows will be replaced
 * by elements in the corresponding columns of the `source_table`.
 * @param check_bounds Optionally perform bounds checking on the values of
 * `scatter_map` and throw an error if any of its values are out of bounds.
 * @param ignore_out_of_bounds Ignore values in `scatter_map` that are
 * out of bounds. Currently incompatible with `allow_negative_indices`,
 * i.e., setting both to `true` is undefined.
 * @param allow_negative_indices Interpret each negative index `i` in the
 * scattermap as the positive index `i+num_destination_rows`.
<<<<<<< HEAD
 **/
void scatter(table const* source_table, gdf_column const& scatter_map,
	     table* destination_table, bool check_bounds = false,
	     bool allow_negative_indices = false);
=======
 *---------------------------------------------------------------------------**/
void scatter(table const* source_table,
             gdf_column const& scatter_map,
             table* destination_table,
             bool check_bounds           = false,
             bool allow_negative_indices = false);
>>>>>>> cfb1f6b6

/**
 * @overload This function accepts `scatter_map` as an array instead of
 * a `gdf_column`.
 */
void scatter(table const* source_table,
             cudf::size_type const scatter_map[],
             table* destination_table,
             bool check_bounds           = false,
             bool allow_negative_indices = false);

}  // namespace detail

}  // namespace cudf

#endif<|MERGE_RESOLUTION|>--- conflicted
+++ resolved
@@ -63,19 +63,12 @@
  * i.e., setting both to `true` is undefined.
  * @param allow_negative_indices Interpret each negative index `i` in the
  * scattermap as the positive index `i+num_destination_rows`.
-<<<<<<< HEAD
  **/
-void scatter(table const* source_table, gdf_column const& scatter_map,
-	     table* destination_table, bool check_bounds = false,
-	     bool allow_negative_indices = false);
-=======
- *---------------------------------------------------------------------------**/
 void scatter(table const* source_table,
              gdf_column const& scatter_map,
              table* destination_table,
              bool check_bounds           = false,
              bool allow_negative_indices = false);
->>>>>>> cfb1f6b6
 
 /**
  * @overload This function accepts `scatter_map` as an array instead of
