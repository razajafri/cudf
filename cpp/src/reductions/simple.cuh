--- conflicted
+++ resolved
@@ -81,15 +81,10 @@
     return cudf::is_convertible<ElementType, ResultType>::value &&
            (std::is_arithmetic<ResultType>::value ||
             std::is_same<Op, cudf::reduction::op::min>::value ||
-<<<<<<< HEAD
-            std::is_same<Op, cudf::reduction::op::max>::value) &&
+            std::is_same<Op, cudf::reduction::op::max>::value ||
+            cudf::is_fixed_point<ResultType>()) &&
            !std::is_same<ResultType, cudf::list_view>::value &&
            !std::is_same<ResultType, cudf::struct_view>::value;
-=======
-            std::is_same<Op, cudf::reduction::op::max>::value ||
-            cudf::is_fixed_point<ResultType>()) &&
-           !std::is_same<ResultType, cudf::list_view>::value;
->>>>>>> a128c1b3
   }
 
  public:
@@ -125,7 +120,7 @@
     return !((std::is_same<ElementType, cudf::string_view>::value &&
               !(std::is_same<Op, cudf::reduction::op::min>::value ||
                 std::is_same<Op, cudf::reduction::op::max>::value))
-             // disable for list views
+             // disable for list/struct views
              || std::is_same<ElementType, cudf::list_view>::value
              || std::is_same<ElementType, cudf::struct_view>::value);
   }
