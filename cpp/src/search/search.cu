/*
 * Copyright (c) 2019-2020, NVIDIA CORPORATION.
 *
 * Licensed under the Apache License, Version 2.0 (the "License");
 * you may not use this file except in compliance with the License.
 * You may obtain a copy of the License at
 *
 *     http://www.apache.org/licenses/LICENSE-2.0
 *
 * Unless required by applicable law or agreed to in writing, software
 * distributed under the License is distributed on an "AS IS" BASIS,
 * WITHOUT WARRANTIES OR CONDITIONS OF ANY KIND, either express or implied.
 * See the License for the specific language governing permissions and
 * limitations under the License.
 */

#include <cudf/column/column_factories.hpp>
#include <cudf/detail/nvtx/ranges.hpp>
#include <cudf/scalar/scalar_device_view.cuh>
#include <cudf/search.hpp>
#include <cudf/table/row_operators.cuh>
#include <cudf/table/table_device_view.cuh>
#include <cudf/table/table_view.hpp>

#include <cudf/detail/iterator.cuh>
#include <cudf/detail/search.hpp>
#include <hash/unordered_multiset.cuh>

#include <rmm/thrust_rmm_allocator.h>
#include <cudf/strings/detail/utilities.hpp>

#include <thrust/binary_search.h>
#include <thrust/logical.h>

namespace cudf {
namespace {
template <typename DataIterator,
          typename ValuesIterator,
          typename OutputIterator,
          typename Comparator>
void launch_search(DataIterator it_data,
                   ValuesIterator it_vals,
                   size_type data_size,
                   size_type values_size,
                   OutputIterator it_output,
                   Comparator comp,
                   bool find_first,
                   cudaStream_t stream)
{
  if (find_first) {
    thrust::lower_bound(rmm::exec_policy(stream)->on(stream),
                        it_data,
                        it_data + data_size,
                        it_vals,
                        it_vals + values_size,
                        it_output,
                        comp);
  } else {
    thrust::upper_bound(rmm::exec_policy(stream)->on(stream),
                        it_data,
                        it_data + data_size,
                        it_vals,
                        it_vals + values_size,
                        it_output,
                        comp);
  }
}

std::unique_ptr<column> search_ordered(table_view const& t,
                                       table_view const& values,
                                       bool find_first,
                                       std::vector<order> const& column_order,
                                       std::vector<null_order> const& null_precedence,
                                       rmm::mr::device_memory_resource* mr,
                                       cudaStream_t stream = 0)
{
  // Allocate result column
<<<<<<< HEAD
  std::unique_ptr<column> result =
    make_numeric_column(data_type{type_to_id<size_type>()},
                        values.num_rows(),
                        mask_state::UNALLOCATED,
                        stream,
                        mr);
=======
  std::unique_ptr<column> result = make_numeric_column(
    data_type{type_to_id<size_type>()}, values.num_rows(), mask_state::UNALLOCATED, stream, mr);
>>>>>>> 62dbd028

  mutable_column_view result_view = result.get()->mutable_view();

  // Handle empty inputs
  if (t.num_rows() == 0) {
    CUDA_TRY(cudaMemset(result_view.data<size_type>(), 0, values.num_rows() * sizeof(size_type)));
    return result;
  }

  if (not column_order.empty()) {
    CUDF_EXPECTS(static_cast<std::size_t>(t.num_columns()) == column_order.size(),
                 "Mismatch between number of columns and column order.");
  }

  if (not null_precedence.empty()) {
    CUDF_EXPECTS(static_cast<std::size_t>(t.num_columns()) == null_precedence.size(),
                 "Mismatch between number of columns and null precedence.");
  }

  auto d_t      = table_device_view::create(t, stream);
  auto d_values = table_device_view::create(values, stream);
  auto count_it = thrust::make_counting_iterator<size_type>(0);

  rmm::device_vector<order> d_column_order(column_order.begin(), column_order.end());
  rmm::device_vector<null_order> d_null_precedence(null_precedence.begin(), null_precedence.end());

  if (has_nulls(t) or has_nulls(values)) {
    auto ineq_op =
      (find_first)
        ? row_lexicographic_comparator<true>(
            *d_t, *d_values, d_column_order.data().get(), d_null_precedence.data().get())
        : row_lexicographic_comparator<true>(
            *d_values, *d_t, d_column_order.data().get(), d_null_precedence.data().get());

    launch_search(count_it,
                  count_it,
                  t.num_rows(),
                  values.num_rows(),
                  result_view.data<size_type>(),
                  ineq_op,
                  find_first,
                  stream);
  } else {
    auto ineq_op =
      (find_first)
        ? row_lexicographic_comparator<false>(
            *d_t, *d_values, d_column_order.data().get(), d_null_precedence.data().get())
        : row_lexicographic_comparator<false>(
            *d_values, *d_t, d_column_order.data().get(), d_null_precedence.data().get());

    launch_search(count_it,
                  count_it,
                  t.num_rows(),
                  values.num_rows(),
                  result_view.data<size_type>(),
                  ineq_op,
                  find_first,
                  stream);
  }

  return result;
}

struct contains_scalar_dispatch {
  template <typename Element>
  bool operator()(column_view const& col,
                  scalar const& value,
                  cudaStream_t stream,
                  rmm::mr::device_memory_resource* mr)
  {
    using ScalarType = cudf::scalar_type_t<Element>;
    auto d_col       = column_device_view::create(col, stream);
    auto s           = static_cast<const ScalarType*>(&value);

    if (col.has_nulls()) {
      auto found_iter = thrust::find(rmm::exec_policy(stream)->on(stream),
                                     d_col->pair_begin<Element, true>(),
                                     d_col->pair_end<Element, true>(),
                                     thrust::make_pair(s->value(), true));

      return found_iter != d_col->pair_end<Element, true>();
    } else {
      auto found_iter = thrust::find(rmm::exec_policy(stream)->on(stream),
                                     d_col->begin<Element>(),
                                     d_col->end<Element>(),
                                     s->value());

      return found_iter != d_col->end<Element>();
    }
  }
};

template <>
bool contains_scalar_dispatch::operator()<cudf::dictionary32>(column_view const& col,
                                                              scalar const& value,
                                                              cudaStream_t stream,
                                                              rmm::mr::device_memory_resource* mr)
{
  CUDF_FAIL("dictionary type not supported yet");
}

template <>
bool contains_scalar_dispatch::operator()<cudf::list_view>(column_view const& col,
                                                           scalar const& value,
                                                           cudaStream_t stream,
                                                           rmm::mr::device_memory_resource* mr)
{
  CUDF_FAIL("list_view type not supported yet");
}

}  // namespace

namespace detail {
bool contains(column_view const& col,
              scalar const& value,
              rmm::mr::device_memory_resource* mr,
              cudaStream_t stream)
{
  CUDF_EXPECTS(col.type() == value.type(), "DTYPE mismatch");

  if (col.size() == 0) { return false; }

  if (not value.is_valid()) { return col.has_nulls(); }

<<<<<<< HEAD
  return cudf::type_dispatcher(
    col.type(), contains_scalar_dispatch{}, col, value, stream, mr);
=======
  return cudf::type_dispatcher(col.type(), contains_scalar_dispatch{}, col, value, stream, mr);
>>>>>>> 62dbd028
}

struct multi_contains_dispatch {
  template <typename Element>
  std::unique_ptr<column> operator()(column_view const& haystack,
                                     column_view const& needles,
                                     rmm::mr::device_memory_resource* mr,
                                     cudaStream_t stream)
  {
<<<<<<< HEAD
    std::unique_ptr<column> result =
      make_numeric_column(data_type{type_to_id<bool>()},
                          haystack.size(),
                          copy_bitmask(haystack),
                          haystack.null_count(),
                          stream,
                          mr);
=======
    std::unique_ptr<column> result = make_numeric_column(data_type{type_to_id<bool>()},
                                                         haystack.size(),
                                                         copy_bitmask(haystack),
                                                         haystack.null_count(),
                                                         stream,
                                                         mr);
>>>>>>> 62dbd028

    if (haystack.size() == 0) { return result; }

    mutable_column_view result_view = result.get()->mutable_view();

    if (needles.size() == 0) {
      thrust::fill(rmm::exec_policy(stream)->on(stream),
                   result_view.begin<bool>(),
                   result_view.end<bool>(),
                   false);
      return result;
    }

    auto hash_set        = cudf::detail::unordered_multiset<Element>::create(needles, stream);
    auto device_hash_set = hash_set.to_device();

    auto d_haystack_ptr = column_device_view::create(haystack, stream);
    auto d_haystack     = *d_haystack_ptr;

    if (haystack.has_nulls()) {
      thrust::transform(rmm::exec_policy(stream)->on(stream),
                        thrust::make_counting_iterator<size_type>(0),
                        thrust::make_counting_iterator<size_type>(haystack.size()),
                        result_view.begin<bool>(),
                        [device_hash_set, d_haystack] __device__(size_t index) {
                          return d_haystack.is_null_nocheck(index) ||
                                 device_hash_set.contains(d_haystack.element<Element>(index));
                        });
    } else {
      thrust::transform(rmm::exec_policy(stream)->on(stream),
                        thrust::make_counting_iterator<size_type>(0),
                        thrust::make_counting_iterator<size_type>(haystack.size()),
                        result_view.begin<bool>(),
                        [device_hash_set, d_haystack] __device__(size_t index) {
                          return device_hash_set.contains(d_haystack.element<Element>(index));
                        });
    }

    return result;
  }
};

template <>
std::unique_ptr<column> multi_contains_dispatch::operator()<dictionary32>(
  column_view const& haystack,
  column_view const& needles,
  rmm::mr::device_memory_resource* mr,
  cudaStream_t stream)
{
  CUDF_FAIL("dictionary type not supported");
}

template <>
std::unique_ptr<column> multi_contains_dispatch::operator()<list_view>(
  column_view const& haystack,
  column_view const& needles,
  rmm::mr::device_memory_resource* mr,
  cudaStream_t stream)
{
  CUDF_FAIL("list_view type not supported");
}

std::unique_ptr<column> contains(column_view const& haystack,
                                 column_view const& needles,
                                 rmm::mr::device_memory_resource* mr,
                                 cudaStream_t stream)
{
  CUDF_EXPECTS(haystack.type() == needles.type(), "DTYPE mismatch");

  return cudf::type_dispatcher(
    haystack.type(), multi_contains_dispatch{}, haystack, needles, mr, stream);
}

std::unique_ptr<column> lower_bound(table_view const& t,
                                    table_view const& values,
                                    std::vector<order> const& column_order,
                                    std::vector<null_order> const& null_precedence,
                                    rmm::mr::device_memory_resource* mr,
                                    cudaStream_t stream)
{
  return search_ordered(t, values, true, column_order, null_precedence, mr, stream);
}

std::unique_ptr<column> upper_bound(table_view const& t,
                                    table_view const& values,
                                    std::vector<order> const& column_order,
                                    std::vector<null_order> const& null_precedence,
                                    rmm::mr::device_memory_resource* mr,
                                    cudaStream_t stream)
{
  return search_ordered(t, values, false, column_order, null_precedence, mr, stream);
}

}  // namespace detail

// external APIs

std::unique_ptr<column> lower_bound(table_view const& t,
                                    table_view const& values,
                                    std::vector<order> const& column_order,
                                    std::vector<null_order> const& null_precedence,
                                    rmm::mr::device_memory_resource* mr)
{
  CUDF_FUNC_RANGE();
  return detail::lower_bound(t, values, column_order, null_precedence, mr);
}

std::unique_ptr<column> upper_bound(table_view const& t,
                                    table_view const& values,
                                    std::vector<order> const& column_order,
                                    std::vector<null_order> const& null_precedence,
                                    rmm::mr::device_memory_resource* mr)
{
  CUDF_FUNC_RANGE();
  return detail::upper_bound(t, values, column_order, null_precedence, mr);
}

bool contains(column_view const& col, scalar const& value, rmm::mr::device_memory_resource* mr)
{
  CUDF_FUNC_RANGE();
  return detail::contains(col, value, mr);
}

std::unique_ptr<column> contains(column_view const& haystack,
                                 column_view const& needles,
                                 rmm::mr::device_memory_resource* mr)
{
  CUDF_FUNC_RANGE();
  return detail::contains(haystack, needles, mr);
}

}  // namespace cudf<|MERGE_RESOLUTION|>--- conflicted
+++ resolved
@@ -75,17 +75,8 @@
                                        cudaStream_t stream = 0)
 {
   // Allocate result column
-<<<<<<< HEAD
-  std::unique_ptr<column> result =
-    make_numeric_column(data_type{type_to_id<size_type>()},
-                        values.num_rows(),
-                        mask_state::UNALLOCATED,
-                        stream,
-                        mr);
-=======
   std::unique_ptr<column> result = make_numeric_column(
     data_type{type_to_id<size_type>()}, values.num_rows(), mask_state::UNALLOCATED, stream, mr);
->>>>>>> 62dbd028
 
   mutable_column_view result_view = result.get()->mutable_view();
 
@@ -210,12 +201,7 @@
 
   if (not value.is_valid()) { return col.has_nulls(); }
 
-<<<<<<< HEAD
-  return cudf::type_dispatcher(
-    col.type(), contains_scalar_dispatch{}, col, value, stream, mr);
-=======
   return cudf::type_dispatcher(col.type(), contains_scalar_dispatch{}, col, value, stream, mr);
->>>>>>> 62dbd028
 }
 
 struct multi_contains_dispatch {
@@ -225,22 +211,12 @@
                                      rmm::mr::device_memory_resource* mr,
                                      cudaStream_t stream)
   {
-<<<<<<< HEAD
-    std::unique_ptr<column> result =
-      make_numeric_column(data_type{type_to_id<bool>()},
-                          haystack.size(),
-                          copy_bitmask(haystack),
-                          haystack.null_count(),
-                          stream,
-                          mr);
-=======
     std::unique_ptr<column> result = make_numeric_column(data_type{type_to_id<bool>()},
                                                          haystack.size(),
                                                          copy_bitmask(haystack),
                                                          haystack.null_count(),
                                                          stream,
                                                          mr);
->>>>>>> 62dbd028
 
     if (haystack.size() == 0) { return result; }
 
