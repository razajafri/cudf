--- conflicted
+++ resolved
@@ -20,15 +20,9 @@
 #include "copy_if.cuh"
 
 namespace {
-<<<<<<< HEAD
 
 // Returns true if the mask is true and valid (non-null) for index i. This is the filter functor for
-// apply_boolean_mask(). Note we use a functor here so we can cast to a bitmask_t __restrict__
-=======
-// Returns true if the mask is true and valid (non-null) for index i
-// This is the filter functor for apply_boolean_mask
-// Note we use a functor here so we can cast to a bitmask_t __restrict__
->>>>>>> bc5f47a2
+// apply_boolean_mask().Note we use a functor here so we can cast to a bitmask_t __restrict__
 // pointer on the host side, which we can't do with a lambda.
 template <bool has_data, bool has_nulls>
 struct boolean_mask_filter {
@@ -59,10 +53,8 @@
  */
 table apply_boolean_mask(table const &input, gdf_column const &boolean_mask)
 {
-<<<<<<< HEAD
   CUDF_FUNC_RANGE();
-=======
->>>>>>> bc5f47a2
+
   if (boolean_mask.size == 0) return empty_like(input);
 
   CUDF_EXPECTS(boolean_mask.dtype == GDF_BOOL8, "Mask must be Boolean type");
