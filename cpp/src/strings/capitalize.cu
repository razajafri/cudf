/*
 * Copyright (c) 2020, NVIDIA CORPORATION.
 *
 * Licensed under the Apache License, Version 2.0 (the "License");
 * you may not use this file except in compliance with the License.
 * You may obtain a copy of the License at
 *
 *     http://www.apache.org/licenses/LICENSE-2.0
 *
 * Unless required by applicable law or agreed to in writing, software
 * distributed under the License is distributed on an "AS IS" BASIS,
 * WITHOUT WARRANTIES OR CONDITIONS OF ANY KIND, either express or implied.
 * See the License for the specific language governing permissions and
 * limitations under the License.
 */

#include <cudf/column/column.hpp>
#include <cudf/column/column_factories.hpp>
#include <cudf/column/column_device_view.cuh>
#include <cudf/strings/strings_column_view.hpp>
#include <cudf/strings/string_view.cuh>
#include <cudf/strings/case.hpp>
#include <cudf/utilities/error.hpp>
#include <cudf/detail/nvtx/ranges.hpp>
#include <cudf/strings/detail/utilities.hpp>
#include <strings/char_types/is_flags.h>
#include <strings/utilities.hpp>
#include <strings/utilities.cuh>
#include <cudf/strings/detail/modify_strings.cuh>

namespace cudf
{
namespace strings
{
namespace detail
{
namespace { // anonym.

  //base class for 2-passes string modification:
  //1st pass: probing string manipulation memory load requirements
  //2nd pass: executing string modification.
  //  
  struct probe_execute_base
  {
    using char_info = thrust::pair<uint32_t,detail::character_flags_table_type>;
    
    probe_execute_base(column_device_view const d_column,
                       int32_t const* d_offsets = nullptr,
                       char* d_chars = nullptr):
      d_column_(d_column),
      d_flags_(get_character_flags_table()),      // set flag table
      d_case_table_(get_character_cases_table()), // set case table
      d_offsets_(d_offsets),
      d_chars_(d_chars)
    {
    }

    __host__ __device__
    column_device_view const get_column(void) const
    {
      return d_column_;
    }

    __device__
    char_info get_char_info(char_utf8 chr) const
    {
      uint32_t code_point = detail::utf8_to_codepoint(chr);
      detail::character_flags_table_type flag = code_point <= 0x00FFFF ? d_flags_[code_point] : 0;
      return char_info{code_point,flag};
    }

    __device__
    char_utf8 convert_char(char_info const& info) const
    {
      return detail::codepoint_to_utf8(d_case_table_[info.first]);
    }

    __device__ char* get_output_ptr(size_type idx)
    {
      return d_chars_ && d_offsets_ ? d_chars_ + d_offsets_[idx] : nullptr;
    }

  private:
    column_device_view const d_column_;
    character_flags_table_type const* d_flags_;
    character_cases_table_type const* d_case_table_;
    int32_t const* d_offsets_;
    char* d_chars_;
  };

  //class that factors out the common inside-loop behavior
  //of operator() between capitalize's `probe` and `execute`;
  //(public inheritance to allow getters pass-through
  //in derived classes);
  //
  struct probe_execute_capitalize: public probe_execute_base
  {
    explicit probe_execute_capitalize(column_device_view const d_column):
      probe_execute_base(d_column)
    {
    }

    probe_execute_capitalize(column_device_view const d_column,
                             int32_t const* d_offsets,
                             char* d_chars):
      probe_execute_base(d_column, d_offsets, d_chars)
    {
    }
    
    __device__
    char_utf8 generate_chr(string_view::const_iterator itr, string_view d_str) const {
      auto the_chr = *itr;

      auto pair_char_info = get_char_info(the_chr);
      detail::character_flags_table_type flag = pair_char_info.second;
         
      if( (itr == d_str.begin()) ? IS_LOWER(flag) : IS_UPPER(flag) )
        the_chr = convert_char(pair_char_info);

      return the_chr;
    }
  };


  //functor for probing string capitalization
  //requirements:
  //(private inheritance to prevent polymorphic use,
  // a requirement that came up in code review)
  //
  struct probe_capitalize: private probe_execute_capitalize
  {
    explicit probe_capitalize(column_device_view const d_column):
      //probe_execute_base(d_column)
      probe_execute_capitalize(d_column)
    {  
    }

     __device__
     int32_t operator()(size_type idx) const {
       if( get_column().is_null(idx) )
         return 0; // null string
      
       string_view d_str = get_column().template element<string_view>(idx);
       int32_t bytes = 0;
      
       for( auto itr = d_str.begin(); itr != d_str.end(); ++itr ) {         
         bytes += detail::bytes_in_char_utf8(generate_chr(itr, d_str));
       }
       return bytes;
    }
  };

  //functor for executing string capitalization:
  //(private inheritance to prevent polymorphic use,
  // a requirement that came up in code review)
  //
  struct execute_capitalize: private probe_execute_capitalize
  {
    execute_capitalize(column_device_view const d_column,
                       int32_t const* d_offsets,
                       char* d_chars):
      //probe_execute_base(d_column, d_offsets, d_chars)
      probe_execute_capitalize(d_column, d_offsets, d_chars)
    {
    }
    
    __device__
    int32_t operator()(size_type idx) {
      if( get_column().is_null(idx) )
        return 0; // null string
      
      string_view d_str = get_column().template element<string_view>(idx);
      char* d_buffer = get_output_ptr(idx);
      
      for( auto itr = d_str.begin(); itr != d_str.end(); ++itr ) {
        d_buffer += detail::from_char_utf8(generate_chr(itr, d_str), d_buffer);
      }
      return 0;
    }
  };


  //class that factors out the common inside-loop behavior
  //of operator() between title's `probe` and `execute`;
  //(public inheritance to allow getters pass-through
  //in derived classes);
  //
  struct probe_execute_title: public probe_execute_base
  {
    explicit probe_execute_title(column_device_view const d_column):
      probe_execute_base(d_column)
    {
    }

    probe_execute_title(column_device_view const d_column,
                             int32_t const* d_offsets,
                             char* d_chars):
      probe_execute_base(d_column, d_offsets, d_chars)
    {
    }
    
    __device__
    thrust::pair<char_utf8, bool> generate_chr(string_view::const_iterator itr, string_view d_str, bool bcapnext) const {
      auto the_chr = *itr;

      auto pair_char_info = get_char_info(the_chr);
      detail::character_flags_table_type flag = pair_char_info.second;

      if( !IS_ALPHA(flag) ) {
        bcapnext = true;
      } else {
        if( bcapnext ? IS_LOWER(flag) : IS_UPPER(flag) )
          the_chr = convert_char(pair_char_info);
           
        bcapnext = false;
      }

      return thrust::make_pair(the_chr, bcapnext);
    }
  };


  //functor for probing string title-ization
  //requirements:
  //(private inheritance to prevent polymorphic use,
  // a requirement that came up in code review)
  //
  struct probe_title: private probe_execute_title
  {
    explicit probe_title(column_device_view const d_column):
      probe_execute_title(d_column)
    {  
    }
    
     __device__
     int32_t operator()(size_type idx) const {
       if( get_column().is_null(idx) )
         return 0; // null string
      
       string_view d_str = get_column().template element<string_view>(idx);
       int32_t bytes = 0;

       bool bcapnext = true;
       for( auto itr = d_str.begin(); itr != d_str.end(); ++itr ) {
         auto pair_char_flag = generate_chr(itr, d_str, bcapnext);
         bcapnext = pair_char_flag.second;
        
         bytes += detail::bytes_in_char_utf8(pair_char_flag.first);
       }
       return bytes;
    }
  };

  //functor for executing string title-ization:
  //(private inheritance to prevent polymorphic use,
  // a requirement that came up in code review)
  //
  struct execute_title: private probe_execute_title
  {
    execute_title(column_device_view const d_column,
                  int32_t const* d_offsets,
                  char* d_chars):
      probe_execute_title(d_column, d_offsets, d_chars)
    {
    }
    
    __device__
    int32_t operator()(size_type idx) {
      if( get_column().is_null(idx) )
        return 0; // null string
      
      string_view d_str = get_column().template element<string_view>(idx);
      char* d_buffer = get_output_ptr(idx);

      bool bcapnext = true;
      for( auto itr = d_str.begin(); itr != d_str.end(); ++itr ) {
        auto pair_char_flag = generate_chr(itr, d_str, bcapnext);
        bcapnext = pair_char_flag.second;
        
        d_buffer += detail::from_char_utf8(pair_char_flag.first, d_buffer);
      }
      return 0;
    }
  };
       
}//anonym.
<<<<<<< HEAD
=======

template<typename device_probe_functor,
         typename device_execute_functor>
std::unique_ptr<column> modify_strings( strings_column_view const& strings,
                                        rmm::mr::device_memory_resource* mr = rmm::mr::get_default_resource(),
                                        cudaStream_t stream = 0)
{
  auto strings_count = strings.size();
  if( strings_count == 0 )
    return detail::make_empty_strings_column(mr,stream);

  auto execpol = rmm::exec_policy(stream);
  
  auto strings_column = column_device_view::create(strings.parent(),stream);
  auto d_column = *strings_column;
  size_type null_count = strings.null_count();

  // copy null mask
  rmm::device_buffer null_mask = copy_bitmask(strings.parent(),stream,mr);
  // get the lookup tables used for case conversion  

  device_probe_functor d_probe_fctr{d_column};

  // build offsets column -- calculate the size of each output string
  auto offsets_transformer_itr = thrust::make_transform_iterator( thrust::make_counting_iterator<size_type>(0), d_probe_fctr);
  auto offsets_column = detail::make_offsets_child_column(offsets_transformer_itr,
                                                          offsets_transformer_itr+strings_count,
                                                          mr, stream);
  auto offsets_view = offsets_column->view();
  auto d_new_offsets = offsets_view.template data<int32_t>();//not sure why this requires `.template` and the next one (`d_chars = ...`) doesn't

  // build the chars column -- convert characters based on case_flag parameter
  size_type bytes = thrust::device_pointer_cast(d_new_offsets)[strings_count];
  auto chars_column = strings::detail::create_chars_child_column( strings_count, null_count, bytes, mr, stream );
  auto chars_view = chars_column->mutable_view();
  auto d_chars = chars_view.data<char>();

  device_execute_functor d_execute_fctr{d_column,
      d_new_offsets,
      d_chars};
  
  thrust::for_each_n(execpol->on(stream),
                     thrust::make_counting_iterator<size_type>(0), strings_count, d_execute_fctr);
  
  //
  return make_strings_column(strings_count, std::move(offsets_column), std::move(chars_column),
                             null_count, std::move(null_mask), stream, mr);
}

>>>>>>> 162aa73e
}//namespace detail

std::unique_ptr<column> capitalize( strings_column_view const& strings,
                                    rmm::mr::device_memory_resource* mr)
{
  CUDF_FUNC_RANGE();
  return detail::modify_strings<detail::probe_capitalize, detail::execute_capitalize>(strings, mr);
}

std::unique_ptr<column> title( strings_column_view const& strings,
                               rmm::mr::device_memory_resource* mr)
{
  CUDF_FUNC_RANGE();
  return detail::modify_strings<detail::probe_title, detail::execute_title>(strings, mr);
}
  
}//namespace strings
}//namespace cudf<|MERGE_RESOLUTION|>--- conflicted
+++ resolved
@@ -284,58 +284,6 @@
   };
        
 }//anonym.
-<<<<<<< HEAD
-=======
-
-template<typename device_probe_functor,
-         typename device_execute_functor>
-std::unique_ptr<column> modify_strings( strings_column_view const& strings,
-                                        rmm::mr::device_memory_resource* mr = rmm::mr::get_default_resource(),
-                                        cudaStream_t stream = 0)
-{
-  auto strings_count = strings.size();
-  if( strings_count == 0 )
-    return detail::make_empty_strings_column(mr,stream);
-
-  auto execpol = rmm::exec_policy(stream);
-  
-  auto strings_column = column_device_view::create(strings.parent(),stream);
-  auto d_column = *strings_column;
-  size_type null_count = strings.null_count();
-
-  // copy null mask
-  rmm::device_buffer null_mask = copy_bitmask(strings.parent(),stream,mr);
-  // get the lookup tables used for case conversion  
-
-  device_probe_functor d_probe_fctr{d_column};
-
-  // build offsets column -- calculate the size of each output string
-  auto offsets_transformer_itr = thrust::make_transform_iterator( thrust::make_counting_iterator<size_type>(0), d_probe_fctr);
-  auto offsets_column = detail::make_offsets_child_column(offsets_transformer_itr,
-                                                          offsets_transformer_itr+strings_count,
-                                                          mr, stream);
-  auto offsets_view = offsets_column->view();
-  auto d_new_offsets = offsets_view.template data<int32_t>();//not sure why this requires `.template` and the next one (`d_chars = ...`) doesn't
-
-  // build the chars column -- convert characters based on case_flag parameter
-  size_type bytes = thrust::device_pointer_cast(d_new_offsets)[strings_count];
-  auto chars_column = strings::detail::create_chars_child_column( strings_count, null_count, bytes, mr, stream );
-  auto chars_view = chars_column->mutable_view();
-  auto d_chars = chars_view.data<char>();
-
-  device_execute_functor d_execute_fctr{d_column,
-      d_new_offsets,
-      d_chars};
-  
-  thrust::for_each_n(execpol->on(stream),
-                     thrust::make_counting_iterator<size_type>(0), strings_count, d_execute_fctr);
-  
-  //
-  return make_strings_column(strings_count, std::move(offsets_column), std::move(chars_column),
-                             null_count, std::move(null_mask), stream, mr);
-}
-
->>>>>>> 162aa73e
 }//namespace detail
 
 std::unique_ptr<column> capitalize( strings_column_view const& strings,
