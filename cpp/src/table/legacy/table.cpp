--- conflicted
+++ resolved
@@ -27,26 +27,12 @@
 namespace cudf {
 
 table::table(std::vector<gdf_column*> const& cols) : _columns{cols} {
-<<<<<<< HEAD
-  if (cols.size() != 0)
-  {
-      CUDF_EXPECTS(nullptr != cols[0], "Null input column");
-      gdf_size_type num_rows = cols[0]->size;
-
-      std::for_each(_columns.begin(), _columns.end(),
-                    [this, num_rows](gdf_column* col) {
-                      CUDF_EXPECTS(nullptr != col, "Null input column");
-                      CUDF_EXPECTS(num_rows == col->size, "Column size mismatch");
-                    });
-  }
-=======
   CUDF_EXPECTS(_columns.size() != 0, "Cannot construct table with zero columns");
   std::for_each(_columns.begin(), _columns.end(),
                 [this](gdf_column* col) {
                   CUDF_EXPECTS(nullptr != col, "Null input column");
                   CUDF_EXPECTS(_columns.front()->size == col->size, "Column size mismatch");
                 });
->>>>>>> 3dc104e9
 }
 
 table::table(std::initializer_list<gdf_column*> list)
@@ -106,20 +92,13 @@
   }
 }
 
-table table::select(std::vector<gdf_size_type> const& column_indices){
+table table::select(std::vector<gdf_size_type> const& column_indices) const {
+    if (column_indices.empty())
+        return table{};
     CUDF_EXPECTS(column_indices.size() <= num_columns(), "Requested too many columns.");
     std::vector<gdf_column*> desired_columns;
     for(auto index : column_indices){
-        desired_columns.push_back(get_column(index));
-    }
-    return table{desired_columns};
-}
-
-table table::select(std::vector<gdf_size_type> const& column_indices) const {
-    CUDF_EXPECTS(column_indices.size() <= num_columns(), "Requested too many columns.");
-    std::vector<gdf_column*> desired_columns;
-    for(auto index : column_indices){
-        desired_columns.push_back(const_cast<gdf_column*>(get_column(index)));
+        desired_columns.push_back(_columns[index]);
     }
     return table{desired_columns};
 }
@@ -146,7 +125,7 @@
   });
 }
 
-table concat_tables(cudf::table const& table1, cudf::table const&table2) {
+table concat(cudf::table const& table1, cudf::table const&table2) {
     if ((table1.num_columns() == 0) and (table2.num_columns() == 0))
         return table{};
     if (table1.num_columns() == 0)
