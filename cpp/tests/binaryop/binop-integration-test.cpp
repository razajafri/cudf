--- conflicted
+++ resolved
@@ -46,8 +46,8 @@
   ASSERT_BINOP<TypeOut, TypeLhs, TypeRhs>(*out, lhs, rhs, ADD());
 }
 
-<<<<<<< HEAD
-TEST_F(BinaryOperationIntegrationTest, Add_Vector_Vector_SI32_FP32_FP32) {
+TEST_F(BinaryOperationIntegrationTest, Add_Vector_Vector_SI32_FP32_FP32)
+{
   using TypeOut = int32_t;
   using TypeLhs = float;
   using TypeRhs = float;
@@ -55,20 +55,18 @@
   using ADD = cudf::library::operation::Add<TypeOut, TypeLhs, TypeRhs>;
 
   auto lhs = make_random_wrapped_column<TypeLhs>(10000);
-  auto rhs = make_random_wrapped_column<TypeRhs>(10000);  
-
-  auto out = cudf::experimental::binary_operation(
-      lhs, rhs, cudf::experimental::binary_operator::ADD,
-      data_type(experimental::type_to_id<TypeOut>()));
+  auto rhs = make_random_wrapped_column<TypeRhs>(10000);
+
+  auto out = cudf::experimental::binary_operation(lhs,
+                                                  rhs,
+                                                  cudf::experimental::binary_operator::ADD,
+                                                  data_type(experimental::type_to_id<TypeOut>()));
 
   ASSERT_BINOP<TypeOut, TypeLhs, TypeRhs>(*out, lhs, rhs, ADD());
 }
 
-TEST_F(BinaryOperationIntegrationTest, Sub_Scalar_Vector_SI32_FP32_FP32) {
-=======
-TEST_F(BinaryOperationIntegrationTest, Sub_Scalar_Vector_SI32_FP32_SI64)
-{
->>>>>>> eaea5102
+TEST_F(BinaryOperationIntegrationTest, Sub_Scalar_Vector_SI32_FP32_FP32)
+{
   using TypeOut = int32_t;
   using TypeLhs = float;
   using TypeRhs = int64_t;
@@ -177,8 +175,8 @@
   ASSERT_BINOP<TypeOut, TypeLhs, TypeRhs>(*out, lhs, rhs, MUL());
 }
 
-<<<<<<< HEAD
-TEST_F(BinaryOperationIntegrationTest, Mul_Vector_Vector_SI64_FP32_FP32) {
+TEST_F(BinaryOperationIntegrationTest, Mul_Vector_Vector_SI64_FP32_FP32)
+{
   using TypeOut = int64_t;
   using TypeLhs = float;
   using TypeRhs = float;
@@ -187,18 +185,16 @@
 
   auto lhs = make_random_wrapped_column<TypeLhs>(100);
   auto rhs = make_random_wrapped_column<TypeRhs>(100);
-  auto out = cudf::experimental::binary_operation(
-      lhs, rhs, cudf::experimental::binary_operator::MUL,
-      data_type(experimental::type_to_id<TypeOut>()));      
+  auto out = cudf::experimental::binary_operation(lhs,
+                                                  rhs,
+                                                  cudf::experimental::binary_operator::MUL,
+                                                  data_type(experimental::type_to_id<TypeOut>()));
 
   ASSERT_BINOP<TypeOut, TypeLhs, TypeRhs>(*out, lhs, rhs, MUL());
 }
 
-TEST_F(BinaryOperationIntegrationTest, Div_Vector_Vector_SI64) {
-=======
 TEST_F(BinaryOperationIntegrationTest, Div_Vector_Vector_SI64)
 {
->>>>>>> eaea5102
   using TypeOut = int64_t;
   using TypeLhs = int64_t;
   using TypeRhs = int64_t;
@@ -215,8 +211,8 @@
   ASSERT_BINOP<TypeOut, TypeLhs, TypeRhs>(*out, lhs, rhs, DIV());
 }
 
-<<<<<<< HEAD
-TEST_F(BinaryOperationIntegrationTest, Div_Vector_Vector_SI64_FP32_FP32) {
+TEST_F(BinaryOperationIntegrationTest, Div_Vector_Vector_SI64_FP32_FP32)
+{
   using TypeOut = int64_t;
   using TypeLhs = float;
   using TypeRhs = float;
@@ -225,18 +221,16 @@
 
   auto lhs = make_random_wrapped_column<TypeLhs>(100);
   auto rhs = make_random_wrapped_column<TypeRhs>(100);
-  auto out = cudf::experimental::binary_operation(
-      lhs, rhs, cudf::experimental::binary_operator::DIV,
-      data_type(experimental::type_to_id<TypeOut>()));      
+  auto out = cudf::experimental::binary_operation(lhs,
+                                                  rhs,
+                                                  cudf::experimental::binary_operator::DIV,
+                                                  data_type(experimental::type_to_id<TypeOut>()));
 
   ASSERT_BINOP<TypeOut, TypeLhs, TypeRhs>(*out, lhs, rhs, DIV());
 }
 
-TEST_F(BinaryOperationIntegrationTest, TrueDiv_Vector_Vector_SI64) {
-=======
 TEST_F(BinaryOperationIntegrationTest, TrueDiv_Vector_Vector_SI64)
 {
->>>>>>> eaea5102
   using TypeOut = int64_t;
   using TypeLhs = int64_t;
   using TypeRhs = int64_t;
@@ -271,29 +265,26 @@
   ASSERT_BINOP<TypeOut, TypeLhs, TypeRhs>(*out, lhs, rhs, FLOORDIV());
 }
 
-<<<<<<< HEAD
-TEST_F(BinaryOperationIntegrationTest, FloorDiv_Vector_Vector_SI64_FP32_FP32) {
+TEST_F(BinaryOperationIntegrationTest, FloorDiv_Vector_Vector_SI64_FP32_FP32)
+{
   using TypeOut = int64_t;
   using TypeLhs = float;
   using TypeRhs = float;
 
-  using FLOORDIV =
-      cudf::library::operation::FloorDiv<TypeOut, TypeLhs, TypeRhs>;
-
-  auto lhs = make_random_wrapped_column<TypeLhs>(100);
-  auto rhs = make_random_wrapped_column<TypeRhs>(100);
-  auto out = cudf::experimental::binary_operation(
-      lhs, rhs, cudf::experimental::binary_operator::FLOOR_DIV,
-      data_type(experimental::type_to_id<TypeOut>()));      
+  using FLOORDIV = cudf::library::operation::FloorDiv<TypeOut, TypeLhs, TypeRhs>;
+
+  auto lhs = make_random_wrapped_column<TypeLhs>(100);
+  auto rhs = make_random_wrapped_column<TypeRhs>(100);
+  auto out = cudf::experimental::binary_operation(lhs,
+                                                  rhs,
+                                                  cudf::experimental::binary_operator::FLOOR_DIV,
+                                                  data_type(experimental::type_to_id<TypeOut>()));
 
   ASSERT_BINOP<TypeOut, TypeLhs, TypeRhs>(*out, lhs, rhs, FLOORDIV());
 }
 
-TEST_F(BinaryOperationIntegrationTest, Mod_Vector_Vector_SI64) {
-=======
 TEST_F(BinaryOperationIntegrationTest, Mod_Vector_Vector_SI64)
 {
->>>>>>> eaea5102
   using TypeOut = int64_t;
   using TypeLhs = int64_t;
   using TypeRhs = int64_t;
@@ -328,8 +319,8 @@
   ASSERT_BINOP<TypeOut, TypeLhs, TypeRhs>(*out, lhs, rhs, MOD());
 }
 
-<<<<<<< HEAD
-TEST_F(BinaryOperationIntegrationTest, Mod_Vector_Vector_SI64_FP32_FP32) {
+TEST_F(BinaryOperationIntegrationTest, Mod_Vector_Vector_SI64_FP32_FP32)
+{
   using TypeOut = int64_t;
   using TypeLhs = float;
   using TypeRhs = float;
@@ -338,18 +329,16 @@
 
   auto lhs = make_random_wrapped_column<TypeLhs>(100);
   auto rhs = make_random_wrapped_column<TypeRhs>(100);
-  auto out = cudf::experimental::binary_operation(
-      lhs, rhs, cudf::experimental::binary_operator::MOD,
-      data_type(experimental::type_to_id<TypeOut>()));
+  auto out = cudf::experimental::binary_operation(lhs,
+                                                  rhs,
+                                                  cudf::experimental::binary_operator::MOD,
+                                                  data_type(experimental::type_to_id<TypeOut>()));
 
   ASSERT_BINOP<TypeOut, TypeLhs, TypeRhs>(*out, lhs, rhs, MOD());
 }
 
-TEST_F(BinaryOperationIntegrationTest, Mod_Vector_Vector_FP64) {
-=======
 TEST_F(BinaryOperationIntegrationTest, Mod_Vector_Vector_FP64)
 {
->>>>>>> eaea5102
   using TypeOut = double;
   using TypeLhs = double;
   using TypeRhs = double;
@@ -536,13 +525,10 @@
 
   using GREATER = cudf::library::operation::Greater<TypeOut, TypeLhs, TypeRhs>;
 
-  cudf::test::UniformRandomGenerator<long> rand_gen(1, 10, detail::random_generator_incrementing_seed());
+  cudf::test::UniformRandomGenerator<long> rand_gen(
+    1, 10, detail::random_generator_incrementing_seed());
   auto itr = cudf::test::make_counting_transform_iterator(
-<<<<<<< HEAD
-      0, [&rand_gen](auto row) { return rand_gen.generate() * 1000; });
-=======
-    0, [this](auto row) { return this->generate() * 1000; });
->>>>>>> eaea5102
+    0, [&rand_gen](auto row) { return rand_gen.generate() * 1000; });
 
   auto lhs = cudf::test::fixed_width_column_wrapper<TypeLhs>(itr, itr + 100, make_validity_iter());
 
@@ -1009,20 +995,22 @@
   ASSERT_BINOP<TypeOut, TypeLhs, TypeRhs>(*out, lhs, rhs, LOG_BASE());
 }
 
-TEST_F(BinaryOperationIntegrationTest, CastAdd_Vector_Vector_SI32_float_float) {
+TEST_F(BinaryOperationIntegrationTest, CastAdd_Vector_Vector_SI32_float_float)
+{
   using TypeOut = int32_t;
   using TypeLhs = float;
-  using TypeRhs = float;  // Integral types promoted to double  
-  
+  using TypeRhs = float;  // Integral types promoted to double
+
   using ADD = cudf::library::operation::Add<TypeOut, TypeLhs, TypeRhs>;
 
-  auto lhs = cudf::test::fixed_width_column_wrapper<float> { 1.3f, 1.6f };
-  auto rhs = cudf::test::fixed_width_column_wrapper<float> { 1.3f, 1.6f };
-  auto expected = cudf::test::fixed_width_column_wrapper<int> { 2, 3 };
-  
-  auto out = cudf::experimental::binary_operation(
-      lhs, rhs, cudf::experimental::binary_operator::ADD,
-      data_type(experimental::type_to_id<TypeOut>()));
+  auto lhs      = cudf::test::fixed_width_column_wrapper<float>{1.3f, 1.6f};
+  auto rhs      = cudf::test::fixed_width_column_wrapper<float>{1.3f, 1.6f};
+  auto expected = cudf::test::fixed_width_column_wrapper<int>{2, 3};
+
+  auto out = cudf::experimental::binary_operation(lhs,
+                                                  rhs,
+                                                  cudf::experimental::binary_operator::ADD,
+                                                  data_type(experimental::type_to_id<TypeOut>()));
 
   ASSERT_BINOP<TypeOut, TypeLhs, TypeRhs>(*out, lhs, rhs, ADD());
 }
