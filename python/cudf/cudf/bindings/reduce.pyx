# Copyright (c) 2018, NVIDIA CORPORATION.

# cython: profile=False
# distutils: language = c++
# cython: embedsignature = True
# cython: language_level = 3

# Copyright (c) 2018, NVIDIA CORPORATION.

from cudf.bindings.cudf_cpp cimport *
from cudf.bindings.cudf_cpp import *

import numpy as np
import pandas as pd
import pyarrow as pa

from librmm_cffi import librmm as rmm

from libc.stdint cimport uintptr_t
from libc.stdlib cimport calloc, malloc, free

from libcpp.map cimport map as cmap
from libcpp.string  cimport string as cstring


pandas_version = tuple(map(int, pd.__version__.split('.', 2)[:2]))

_REDUCTION_OP = {
    'max': MAX,
    'min': MIN,
    'sum': SUM,
    'product': PRODUCT,
    'sum_of_squares': SUMOFSQUARES,
    'mean': MEAN,
    'var': VAR,
    'std': STD,
}

_SCAN_OP = {
    'sum': GDF_SCAN_SUM,
    'min': GDF_SCAN_MIN,
    'max': GDF_SCAN_MAX,
    'product': GDF_SCAN_PRODUCT,
}


def apply_reduce(reduction_op, col, dtype=None, ddof=1):
    """
      Call gdf reductions.

    Args:
        reduction_op: reduction operator as string. It should be one of
        'min', 'max', 'sum', 'product', 'sum_of_squares', 'mean', 'var', 'std'
        col: input column to apply reduction operation on
        dtype: output dtype
        ddof: This parameter is used only for 'std' and 'var'.
        Delta Degrees of Freedom. The divisor used in calculations is N - ddof,
        where N represents the number of elements.

    Returns:
        dtype scalar value of reduction operation on column

    """

    check_gdf_compatibility(col)

    # check empty case
    if col.data.size <= col.null_count:
        if reduction_op == 'sum' or reduction_op == 'sum_of_squares':
            return col.dtype.type(0)
        if reduction_op == 'product' and pandas_version >= (0, 22):
            return col.dtype.type(1)
        return np.nan

    col_dtype = col.dtype
    if reduction_op in ['sum', 'sum_of_squares', 'product']:
        col_dtype = np.find_common_type([col_dtype], [np.int64])
    col_dtype = col_dtype if dtype is None else dtype

    cdef gdf_column* c_col = column_view_from_column(col)
    cdef operators c_op = _REDUCTION_OP[reduction_op]
<<<<<<< HEAD
    cdef gdf_dtype c_out_dtype = gdf_dtype_from_value(col, col_dtype)
=======
    cdef gdf_dtype c_out_dtype = get_dtype(
        col_dtype.type if dtype is None else col_dtype
    )
>>>>>>> 10513e92
    cdef gdf_scalar c_result
    cdef gdf_size_type c_ddof = ddof

    with nogil:
        c_result = reduce(
            <gdf_column*>c_col,
            c_op,
            c_out_dtype,
            c_ddof
        )

    free(c_col)
    result = get_scalar_value(c_result, col_dtype)

    return result


def apply_scan(col_inp, col_out, scan_op, inclusive):
    """
      Call gdf scan.
    """

    check_gdf_compatibility(col_inp)
    check_gdf_compatibility(col_out)

    cdef gdf_column* c_col_inp = column_view_from_column(col_inp)
    cdef gdf_column* c_col_out = column_view_from_column(col_out)
    cdef gdf_scan_op c_op = _SCAN_OP[scan_op]
    cdef bool b_inclusive = <bool>inclusive

    with nogil:
        scan(
            <gdf_column*>c_col_inp,
            <gdf_column*>c_col_out,
            c_op,
            b_inclusive
        )

    free(c_col_inp)
    free(c_col_out)

    return<|MERGE_RESOLUTION|>--- conflicted
+++ resolved
@@ -79,13 +79,7 @@
 
     cdef gdf_column* c_col = column_view_from_column(col)
     cdef operators c_op = _REDUCTION_OP[reduction_op]
-<<<<<<< HEAD
     cdef gdf_dtype c_out_dtype = gdf_dtype_from_value(col, col_dtype)
-=======
-    cdef gdf_dtype c_out_dtype = get_dtype(
-        col_dtype.type if dtype is None else col_dtype
-    )
->>>>>>> 10513e92
     cdef gdf_scalar c_result
     cdef gdf_size_type c_ddof = ddof
 
