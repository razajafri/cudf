--- conflicted
+++ resolved
@@ -887,19 +887,14 @@
     def astype(self, dtype, **kwargs):
         if is_categorical_dtype(dtype):
             return self.as_categorical_column(dtype, **kwargs)
-<<<<<<< HEAD
-        elif isinstance(self, cudf.core.column.ListColumn) and isinstance(dtype, cudf.core.dtypes.ListDtype):
-            return self
         elif pd.api.types.pandas_dtype(dtype).type in (np.str_, np.object_, str):
             return self.as_string_column(dtype, **kwargs)
-=======
         elif is_list_dtype(dtype):
             if not self.dtype == dtype:
                 raise NotImplementedError(
                     "Casting list columns not currently supported"
                 )
             return self
->>>>>>> 7a24a09b
         elif np.issubdtype(dtype, np.datetime64):
             return self.as_datetime_column(dtype, **kwargs)
         else:
