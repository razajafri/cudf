--- conflicted
+++ resolved
@@ -829,12 +829,8 @@
             values = columnops.build_column(
                 nvstrings.to_device(values), dtype="object"
             )
-<<<<<<< HEAD
         super(StringIndex, self).__init__(values, **kwargs)
         assert self._values.null_count == 0
-=======
-        self.name = name
->>>>>>> 085bf2d4
 
     def to_pandas(self):
         return pd.Index(self.values, name=self.name, dtype="object")
