def validate_setup():
    from cudf._cuda.gpu import (
        getDeviceCount,
        driverGetVersion,
        runtimeGetVersion,
        getDeviceAttribute,
        CudaDeviceAttr,
        CUDARuntimeError,
        deviceGetName,
    )
    import warnings

    try:
        gpus_count = getDeviceCount()
    except CUDARuntimeError:
        # If there is no GPU detected, set `gpus_count` to -1
        gpus_count = -1

    if gpus_count > 0:
        # Cupy throws RunTimeException to get GPU count,
        # hence obtaining GPU count by in-house cpp api above

        # 75 - Indicates to get "cudaDevAttrComputeCapabilityMajor" attribute
        # 0 - Get GPU 0
        major_version = getDeviceAttribute(
            CudaDeviceAttr.cudaDevAttrComputeCapabilityMajor, 0
        )

        if major_version >= 6:
            # You have a GPU with NVIDIA Pascal™ architecture or better
            # Hardware Generation	Compute Capability
            #    Turing	                7.5
            #    Volta	                7.x
            #    Pascal	                6.x
            #    Maxwell	              5.x
            #    Kepler	                3.x
            #    Fermi	                2.x
            pass
        else:
            device_name = deviceGetName(0)
            minor_version = getDeviceAttribute(
                CudaDeviceAttr.cudaDevAttrComputeCapabilityMinor, 0
            )
            warnings.warn(
<<<<<<< HEAD
                "You will need a GPU with NVIDIA Pascal™ architecture or \
                    better\n"
                "Detected GPU 0 : " + str(device_name.decode()) + "\n"
                "Detected Compute Capability : "
                + str(major_version)
=======
                "You will need a GPU with NVIDIA Pascal™ or newer architecture\n"
                "Detected GPU 0: " + str(device_props["name"].decode()) + "\n"
                "Detected Compute Capability: "
                + str(device_props["major"])
>>>>>>> 6032e647
                + "."
                + str(minor_version)
            )

        cuda_runtime_version = runtimeGetVersion()

        if cuda_runtime_version >= 10000:
            # CUDA Runtime Version Check: Runtime version is greater than 10000
            pass
        else:
            from cudf.errors import UnSupportedCUDAError

            minor_version = cuda_runtime_version % 100
            major_version = (cuda_runtime_version - minor_version) // 1000
            raise UnSupportedCUDAError(
                "Detected CUDA Runtime version is {0}.{1}"
                "Please update your CUDA Runtime to 10.0 or above".format(
                    major_version, str(minor_version)[0]
                )
            )

        cuda_driver_supported_rt_version = driverGetVersion()

        # Though Yes, Externally driver version is represented like `418.39`
        # and cuda runtime version like `10.1`. It is not the similar case
        # at cuda api's level. Coming down to APIs they follow a uniform
        # convention of an integer which corresponds to the versioning
        # like (1000 major + 10 minor) for 10.1 Driver version API doesn't
        # actually indicate driver version, it indicates only the latest
        # CUDA version supported by the driver.
        # For reference :
        # https://docs.nvidia.com/deploy/cuda-compatibility/index.html

        if cuda_driver_supported_rt_version == 0:
            from cudf.errors import UnSupportedCUDAError

            raise UnSupportedCUDAError(
                "We couldn't detect the GPU driver\
            properly. Please follow the linux installation guide to\
            ensure your driver is properly installed.\
            : https://docs.nvidia.com/cuda/cuda-installation-guide-linux/"
            )

        elif cuda_driver_supported_rt_version >= cuda_runtime_version:
            # CUDA Driver Version Check:
            # Driver Runtime version is >= Runtime version
            pass
        else:
            from cudf.errors import UnSupportedCUDAError

            raise UnSupportedCUDAError(
                "Please update your NVIDIA GPU Driver to support CUDA \
                    Runtime.\n"
                "Detected CUDA Runtime version : "
                + str(cuda_runtime_version)
                + "\n"
                "Latest version of CUDA \
                    supported by current NVIDIA GPU Driver : "
                + str(cuda_driver_supported_rt_version)
            )

    else:

        warnings.warn("No NVIDIA GPU detected")<|MERGE_RESOLUTION|>--- conflicted
+++ resolved
@@ -42,18 +42,10 @@
                 CudaDeviceAttr.cudaDevAttrComputeCapabilityMinor, 0
             )
             warnings.warn(
-<<<<<<< HEAD
-                "You will need a GPU with NVIDIA Pascal™ architecture or \
-                    better\n"
-                "Detected GPU 0 : " + str(device_name.decode()) + "\n"
-                "Detected Compute Capability : "
+                "You will need a GPU with NVIDIA Pascal™ or newer architecture"
+                "\nDetected GPU 0: " + str(device_name.decode()) + "\n"
+                "Detected Compute Capability: "
                 + str(major_version)
-=======
-                "You will need a GPU with NVIDIA Pascal™ or newer architecture\n"
-                "Detected GPU 0: " + str(device_props["name"].decode()) + "\n"
-                "Detected Compute Capability: "
-                + str(device_props["major"])
->>>>>>> 6032e647
                 + "."
                 + str(minor_version)
             )
