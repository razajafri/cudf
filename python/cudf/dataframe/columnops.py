"""
Provides base classes and utils for implementing type-specific logical
view of Columns.
"""

import numpy as np
import pandas as pd
import pyarrow as pa

from numba import cuda, njit

from librmm_cffi import librmm as rmm
import nvstrings

from cudf.dataframe.buffer import Buffer
from cudf.dataframe.column import Column
from cudf.utils import utils, cudautils
from cudf import _gdf
from cudf.utils.utils import buffers_from_pyarrow

import warnings


class TypedColumnBase(Column):
    """Base class for all typed column
    e.g. NumericalColumn, CategoricalColumn

    This class provides common operations to implement logical view and
    type-based operations for the column.

    Notes
    -----
    Not designed to be instantiated directly.  Instantiate subclasses instead.
    """
    def __init__(self, **kwargs):
        dtype = kwargs.pop('dtype')
        super(TypedColumnBase, self).__init__(**kwargs)
        # Logical dtype
        self._dtype = pd.api.types.pandas_dtype(dtype)

    @property
    def dtype(self):
        return self._dtype

    def is_type_equivalent(self, other):
        """Is the logical type of the column equal to the other column.
        """
        mine = self._replace_defaults()
        theirs = other._replace_defaults()

        def remove_base(dct):
            # removes base attributes in the phyiscal layer.
            basekeys = Column._replace_defaults(self).keys()
            for k in basekeys:
                del dct[k]

        remove_base(mine)
        remove_base(theirs)

        return type(self) == type(other) and mine == theirs

    def _replace_defaults(self):
        params = super(TypedColumnBase, self)._replace_defaults()
        params.update(dict(dtype=self._dtype))
        return params

    def argsort(self, ascending):
        _, inds = self.sort_by_values(ascending=ascending)
        return inds

    def sort_by_values(self, ascending):
        raise NotImplementedError

    def find_and_replace(self, to_replace, values):
        raise NotImplementedError


def column_empty_like(column, dtype, masked):
    """Allocate a new column like the given *column*
    """
    data = rmm.device_array(shape=len(column), dtype=dtype)
    params = dict(data=Buffer(data))
    if masked:
        mask = utils.make_mask(data.size)
        params.update(dict(mask=Buffer(mask), null_count=data.size))
    return Column(**params)


def column_empty_like_same_mask(column, dtype):
    """Create a new empty Column with the same length and the same mask.

    Parameters
    ----------
    dtype : np.dtype like
        The dtype of the data buffer.
    """
    data = rmm.device_array(shape=len(column), dtype=dtype)
    params = dict(data=Buffer(data))
    if column.has_null_mask:
        params.update(mask=column.nullmask)
    return Column(**params)


def column_select_by_boolmask(column, boolmask):
    """Select by a boolean mask to a column.

    Returns (selected_column, selected_positions)
    """
    from cudf.dataframe.numerical import NumericalColumn
    assert column.null_count == 0  # We don't properly handle the boolmask yet
    boolbits = cudautils.compact_mask_bytes(boolmask.to_gpu_array())
    indices = cudautils.arange(len(boolmask))
    _, selinds = cudautils.copy_to_dense(indices, mask=boolbits)
    _, selvals = cudautils.copy_to_dense(column.data.to_gpu_array(),
                                         mask=boolbits)

    selected_values = column.replace(data=Buffer(selvals))
    selected_index = Buffer(selinds)
    return selected_values, NumericalColumn(data=selected_index,
                                            dtype=selected_index.dtype)


def column_select_by_position(column, positions):
    """Select by a series of dtype int64 indicating positions.

    Returns (selected_column, selected_positions)
    """
    from cudf.dataframe.numerical import NumericalColumn
    assert column.null_count == 0

    selvals = cudautils.gather(column.data.to_gpu_array(),
                               positions.data.to_gpu_array())

    selected_values = column.replace(data=Buffer(selvals))
    selected_index = Buffer(positions.data.to_gpu_array())

    return selected_values, NumericalColumn(data=selected_index,
                                            dtype=selected_index.dtype)


def build_column(buffer, dtype, mask=None, categories=None):
    from cudf.dataframe import numerical, categorical, datetime
    if dtype == 'datetime64[ms]':
        return datetime.DatetimeColumn(data=buffer,
                                       dtype=np.dtype(dtype),
                                       mask=mask)
    elif pd.api.types.is_categorical_dtype(dtype):
        return categorical.CategoricalColumn(data=buffer,
                                             dtype='categorical',
                                             categories=categories,
                                             ordered=False,
                                             mask=mask)
    else:
        return numerical.NumericalColumn(data=buffer,
                                         dtype=dtype,
                                         mask=mask)


def as_column(arbitrary, nan_as_null=True, dtype=None):
    """Create a Column from an arbitrary object

    Currently support inputs are:

    * ``Column``
    * ``Buffer``
    * ``Series``
    * ``Index``
    * numba device array
    * cuda array interface
    * numpy array
    * pyarrow array
    * pandas.Categorical

    Returns
    -------
    result : subclass of TypedColumnBase
        - CategoricalColumn for pandas.Categorical input.
        - DatetimeColumn for datetime input
        - NumericalColumn for all other inputs.
    """
    from cudf.dataframe import numerical, categorical, datetime, string
    from cudf.dataframe.series import Series
    from cudf.dataframe.index import Index

    if isinstance(arbitrary, Column):
        if not isinstance(arbitrary, TypedColumnBase):
            # TODO make this work for datetimes and string columns
            data = arbitrary.view(numerical.NumericalColumn,
                                  dtype=arbitrary.dtype)
        else:
            data = arbitrary

    elif isinstance(arbitrary, Series):
        data = arbitrary._column

    elif isinstance(arbitrary, Index):
        data = arbitrary._values

    elif isinstance(arbitrary, Buffer):
        data = numerical.NumericalColumn(data=arbitrary, dtype=arbitrary.dtype)

    elif isinstance(arbitrary, nvstrings.nvstrings):
        data = string.StringColumn(data=arbitrary)

    elif cuda.devicearray.is_cuda_ndarray(arbitrary):
        data = as_column(Buffer(arbitrary))
        if (data.dtype in [np.float16, np.float32, np.float64]
                and arbitrary.size > 0):
            if nan_as_null:
                mask = cudautils.mask_from_devary(arbitrary)
                data = data.set_mask(mask)

    elif cuda.is_cuda_array(arbitrary):
        # Use cuda array interface to do create a numba device array by
        # reference
        new_dev_array = cuda.as_cuda_array(arbitrary)

        # Allocate new output array using rmm and copy the numba device array
        # to an rmm owned device array
        out_dev_array = rmm.device_array_like(new_dev_array)
        out_dev_array.copy_to_device(new_dev_array)

        data = as_column(out_dev_array)

    elif isinstance(arbitrary, np.ndarray):
        # CUDF assumes values are always contiguous
        if not arbitrary.flags['C_CONTIGUOUS']:
            arbitrary = np.ascontiguousarray(arbitrary)
        if arbitrary.dtype.kind == 'M':
            data = datetime.DatetimeColumn.from_numpy(arbitrary)
        elif arbitrary.dtype.kind in ('O', 'U'):
            data = as_column(pa.Array.from_pandas(arbitrary))
        else:
            data = as_column(rmm.to_device(arbitrary), nan_as_null=nan_as_null)

    elif isinstance(arbitrary, pa.Array):
        if isinstance(arbitrary, pa.StringArray):
            count = len(arbitrary)
            null_count = arbitrary.null_count

            buffers = arbitrary.buffers()
            # Buffer of actual strings values
            if buffers[2] is not None:
                sbuf = np.frombuffer(buffers[2], dtype='int8')
            else:
                sbuf = np.empty(0, dtype='int8')
            # Buffer of offsets values
            obuf = np.frombuffer(buffers[1], dtype='int32')
            # Buffer of null bitmask
            nbuf = None
            if null_count > 0:
                nbuf = np.frombuffer(buffers[0], dtype='int8')

            data = as_column(
                nvstrings.from_offsets(sbuf, obuf, count, nbuf=nbuf,
                                       ncount=null_count)
            )
        elif isinstance(arbitrary, pa.NullArray):
            new_dtype = dtype
            if (type(dtype) == str and dtype == 'empty') or dtype is None:
                new_dtype = np.dtype(arbitrary.type.to_pandas_dtype())

            if pd.api.types.is_categorical_dtype(new_dtype):
                arbitrary = arbitrary.dictionary_encode()
            else:
                if nan_as_null:
                    arbitrary = arbitrary.cast(_gdf.np_to_pa_dtype(new_dtype))
                else:
                    # casting a null array doesn't make nans valid
                    # so we create one with valid nans from scratch:
                    arbitrary = utils.scalar_broadcast_to(
                        np.nan,
                        (len(arbitrary),),
                        dtype=new_dtype)
            data = as_column(arbitrary, nan_as_null=nan_as_null)
        elif isinstance(arbitrary, pa.DictionaryArray):
            pamask, padata = buffers_from_pyarrow(arbitrary)
            data = categorical.CategoricalColumn(
                data=padata,
                mask=pamask,
                null_count=arbitrary.null_count,
                categories=arbitrary.dictionary.to_pylist(),
                ordered=arbitrary.type.ordered,
            )
        elif isinstance(arbitrary, pa.TimestampArray):
            arbitrary = arbitrary.cast(pa.timestamp('ms'))
            pamask, padata = buffers_from_pyarrow(arbitrary, dtype='M8[ms]')
            data = datetime.DatetimeColumn(
                data=padata,
                mask=pamask,
                null_count=arbitrary.null_count,
                dtype=np.dtype('M8[ms]')
            )
        elif isinstance(arbitrary, pa.Date64Array):
            pamask, padata = buffers_from_pyarrow(arbitrary, dtype='M8[ms]')
            data = datetime.DatetimeColumn(
                data=padata,
                mask=pamask,
                null_count=arbitrary.null_count,
                dtype=np.dtype('M8[ms]')
            )
        elif isinstance(arbitrary, pa.Date32Array):
            # No equivalent np dtype and not yet supported
            warnings.warn("Date32 values are not yet supported so this will "
                          "be typecast to a Date64 value", UserWarning)
            arbitrary = arbitrary.cast(pa.date64())
            data = as_column(arbitrary)
        elif isinstance(arbitrary, pa.BooleanArray):
            # Arrow uses 1 bit per value while we use int8
            dtype = np.dtype(np.bool)
            # Needed because of bug in PyArrow
            # https://issues.apache.org/jira/browse/ARROW-4766
            if len(arbitrary) > 0:
                arbitrary = arbitrary.cast(pa.int8())
            else:
                arbitrary = pa.array([], type=pa.int8())
            pamask, padata = buffers_from_pyarrow(arbitrary, dtype=dtype)
            data = numerical.NumericalColumn(
                data=padata,
                mask=pamask,
                null_count=arbitrary.null_count,
                dtype=dtype
            )
        else:
            pamask, padata = buffers_from_pyarrow(arbitrary)
            data = numerical.NumericalColumn(
                data=padata,
                mask=pamask,
                null_count=arbitrary.null_count,
                dtype=np.dtype(arbitrary.type.to_pandas_dtype())
            )

    elif isinstance(arbitrary, pa.ChunkedArray):
        gpu_cols = [as_column(chunk, dtype=dtype) for chunk in
                    arbitrary.chunks]

        if dtype and dtype != 'empty':
            new_dtype = dtype
        else:
            pa_type = arbitrary.type
            if pa.types.is_dictionary(pa_type):
                new_dtype = 'category'
            else:
                new_dtype = np.dtype(pa_type.to_pandas_dtype())

        data = Column._concat(gpu_cols, dtype=new_dtype)

    elif isinstance(arbitrary, (pd.Series, pd.Categorical)):
        if pd.api.types.is_categorical_dtype(arbitrary):
            data = as_column(pa.array(arbitrary, from_pandas=True))
        elif arbitrary.dtype == np.bool:
            # Bug in PyArrow or HDF that requires us to do this
            data = as_column(pa.array(np.array(arbitrary), from_pandas=True))
        else:
            data = as_column(pa.array(arbitrary, from_pandas=nan_as_null))

    elif np.isscalar(arbitrary) and not isinstance(arbitrary, memoryview):
        if hasattr(arbitrary, 'dtype'):
            data_type = _gdf.np_to_pa_dtype(arbitrary.dtype)
            if data_type in (pa.date64(), pa.date32()):
                # PyArrow can't construct date64 or date32 arrays from np
                # datetime types
                arbitrary = arbitrary.astype('int64')
            data = as_column(pa.array([arbitrary], type=data_type))
        else:
            data = as_column(pa.array([arbitrary]))

    elif isinstance(arbitrary, memoryview):
        data = as_column(np.array(arbitrary), dtype=dtype,
                         nan_as_null=nan_as_null)

    else:
        try:
            data = as_column(memoryview(arbitrary))
        except TypeError:
            try:
                pa_type = None
                if dtype is not None:
<<<<<<< HEAD
                    pa_type = _gdf.np_to_pa_dtype(np.dtype(dtype).type)
=======
                    if pd.api.types.is_categorical_dtype(dtype):
                        raise TypeError
                    else:
                        np_type = np.dtype(dtype).type
                        if np_type == np.bool_:
                            pa_type = pa.bool_()
                        else:
                            pa_type = _gdf.np_to_pa_dtype(np.dtype(dtype).type)
>>>>>>> 2f95af65
                data = as_column(
                    pa.array(arbitrary, type=pa_type, from_pandas=nan_as_null),
                    nan_as_null=nan_as_null
                )
<<<<<<< HEAD
            except pa.ArrowInvalid:
                np_type = None
                if dtype is not None:
                    np_type = np.dtype(dtype)
                data = as_column(
                    np.array(arbitrary, dtype=np_type),
                    nan_as_null=nan_as_null
                )
=======
            except (pa.ArrowInvalid, pa.ArrowTypeError, TypeError):
                np_type = None
                if dtype is not None:
                    if pd.api.types.is_categorical_dtype(dtype):
                        data = as_column(
                            pd.Series(arbitrary, dtype='category'),
                            nan_as_null=nan_as_null
                        )
                    else:
                        np_type = np.dtype(dtype)
                        data = as_column(
                            np.array(arbitrary, dtype=np_type),
                            nan_as_null=nan_as_null
                        )
>>>>>>> 2f95af65

    return data


def column_applymap(udf, column, out_dtype):
    """Apply a elemenwise function to transform the values in the Column.

    Parameters
    ----------
    udf : function
        Wrapped by numba jit for call on the GPU as a device function.
    column : Column
        The source column.
    out_dtype  : numpy.dtype
        The dtype for use in the output.

    Returns
    -------
    result : Buffer
    """
    core = njit(udf)
    results = rmm.device_array(shape=len(column), dtype=out_dtype)
    values = column.data.to_gpu_array()
    if column.mask:
        # For masked columns
        @cuda.jit
        def kernel_masked(values, masks, results):
            i = cuda.grid(1)
            # in range?
            if i < values.size:
                # valid?
                if utils.mask_get(masks, i):
                    # call udf
                    results[i] = core(values[i])

        masks = column.mask.to_gpu_array()
        kernel_masked.forall(len(column))(values, masks, results)
    else:
        # For non-masked columns
        @cuda.jit
        def kernel_non_masked(values, results):
            i = cuda.grid(1)
            # in range?
            if i < values.size:
                # call udf
                results[i] = core(values[i])

        kernel_non_masked.forall(len(column))(values, results)
    # Output
    return Buffer(results)<|MERGE_RESOLUTION|>--- conflicted
+++ resolved
@@ -376,9 +376,6 @@
             try:
                 pa_type = None
                 if dtype is not None:
-<<<<<<< HEAD
-                    pa_type = _gdf.np_to_pa_dtype(np.dtype(dtype).type)
-=======
                     if pd.api.types.is_categorical_dtype(dtype):
                         raise TypeError
                     else:
@@ -387,21 +384,10 @@
                             pa_type = pa.bool_()
                         else:
                             pa_type = _gdf.np_to_pa_dtype(np.dtype(dtype).type)
->>>>>>> 2f95af65
                 data = as_column(
                     pa.array(arbitrary, type=pa_type, from_pandas=nan_as_null),
                     nan_as_null=nan_as_null
                 )
-<<<<<<< HEAD
-            except pa.ArrowInvalid:
-                np_type = None
-                if dtype is not None:
-                    np_type = np.dtype(dtype)
-                data = as_column(
-                    np.array(arbitrary, dtype=np_type),
-                    nan_as_null=nan_as_null
-                )
-=======
             except (pa.ArrowInvalid, pa.ArrowTypeError, TypeError):
                 np_type = None
                 if dtype is not None:
@@ -416,7 +402,6 @@
                             np.array(arbitrary, dtype=np_type),
                             nan_as_null=nan_as_null
                         )
->>>>>>> 2f95af65
 
     return data
 
