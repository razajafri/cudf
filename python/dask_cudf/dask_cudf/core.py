# Copyright (c) 2020, NVIDIA CORPORATION.
import warnings

import numpy as np
import pandas as pd
from toolz import partition_all

import dask
import dask.dataframe as dd
from dask import compute
from dask.base import normalize_token, tokenize
from dask.compatibility import apply
from dask.context import _globals
from dask.core import flatten
from dask.dataframe import from_delayed
from dask.dataframe.core import Scalar, handle_out, map_partitions
from dask.dataframe.utils import raise_on_meta_error
from dask.delayed import delayed
from dask.highlevelgraph import HighLevelGraph
from dask.optimization import cull, fuse
from dask.utils import M, OperatorMethodMixin, derived_from, funcname

import cudf
import cudf._lib as libcudf

from dask_cudf import sorting
from dask_cudf.accessor import (
    CachedAccessor,
    CategoricalAccessor,
    DatetimeAccessor,
)


def optimize(dsk, keys, **kwargs):
    flatkeys = list(flatten(keys)) if isinstance(keys, list) else [keys]
    dsk, dependencies = cull(dsk, flatkeys)
    dsk, dependencies = fuse(
        dsk,
        keys,
        dependencies=dependencies,
        ave_width=_globals.get("fuse_ave_width", 1),
    )
    dsk, _ = cull(dsk, keys)
    return dsk


def finalize(results):
    if results and isinstance(
        results[0], (cudf.DataFrame, cudf.Series, cudf.Index, cudf.MultiIndex)
    ):
        return cudf.concat(results)
    return results


class _Frame(dd.core._Frame, OperatorMethodMixin):
    """ Superclass for DataFrame and Series

    Parameters
    ----------
    dsk : dict
        The dask graph to compute this DataFrame
    name : str
        The key prefix that specifies which keys in the dask comprise this
        particular DataFrame / Series
    meta : cudf.DataFrame, cudf.Series, or cudf.Index
        An empty cudf object with names, dtypes, and indices matching the
        expected output.
    divisions : tuple of index values
        Values along which we partition our blocks on the index
    """

    __dask_scheduler__ = staticmethod(dask.get)
    __dask_optimize__ = staticmethod(optimize)

    def __dask_postcompute__(self):
        return finalize, ()

    def __dask_postpersist__(self):
        return type(self), (self._name, self._meta, self.divisions)

    def __init__(self, dsk, name, meta, divisions):
        if not isinstance(dsk, HighLevelGraph):
            dsk = HighLevelGraph.from_collections(name, dsk, dependencies=[])
        self.dask = dsk
        self._name = name
        meta = dd.core.make_meta(meta)
        if not isinstance(meta, self._partition_type):
            raise TypeError(
                "Expected meta to specify type {0}, got type "
                "{1}".format(
                    self._partition_type.__name__, type(meta).__name__
                )
            )
        self._meta = dd.core.make_meta(meta)
        self.divisions = tuple(divisions)

    def __getstate__(self):
        return (self.dask, self._name, self._meta, self.divisions)

    def __setstate__(self, state):
        self.dask, self._name, self._meta, self.divisions = state

    def __repr__(self):
        s = "<dask_cudf.%s | %d tasks | %d npartitions>"
        return s % (type(self).__name__, len(self.dask), self.npartitions)

    def to_dask_dataframe(self):
        """Create a dask.dataframe object from a dask_cudf object"""
        return self.map_partitions(M.to_pandas)


concat = dd.concat


normalize_token.register(_Frame, lambda a: a._name)


class DataFrame(_Frame, dd.core.DataFrame):
    _partition_type = cudf.DataFrame

    def _assign_column(self, k, v):
        def assigner(df, k, v):
            out = df.copy()
            out[k] = v
            return out

        meta = assigner(self._meta, k, dd.core.make_meta(v))
        return self.map_partitions(assigner, k, v, meta=meta)

    def apply_rows(self, func, incols, outcols, kwargs={}, cache_key=None):
        import uuid

        if cache_key is None:
            cache_key = uuid.uuid4()

        def do_apply_rows(df, func, incols, outcols, kwargs):
            return df.apply_rows(
                func, incols, outcols, kwargs, cache_key=cache_key
            )

        meta = do_apply_rows(self._meta, func, incols, outcols, kwargs)
        return self.map_partitions(
            do_apply_rows, func, incols, outcols, kwargs, meta=meta
        )

    def merge(self, other, **kwargs):
        if kwargs.pop("shuffle", "tasks") != "tasks":
            raise ValueError(
                "Dask-cudf only supports task based shuffling, got %s"
                % kwargs["shuffle"]
            )
        on = kwargs.pop("on", None)
        if isinstance(on, tuple):
            on = list(on)
        return super().merge(other, on=on, shuffle="tasks", **kwargs)

    def join(self, other, **kwargs):
        if kwargs.pop("shuffle", "tasks") != "tasks":
            raise ValueError(
                "Dask-cudf only supports task based shuffling, got %s"
                % kwargs["shuffle"]
            )

        # CuDF doesn't support "right" join yet
        how = kwargs.pop("how", "left")
        if how == "right":
            return other.join(other=self, how="left", **kwargs)

        on = kwargs.pop("on", None)
        if isinstance(on, tuple):
            on = list(on)
        return super().join(other, how=how, on=on, shuffle="tasks", **kwargs)

    def set_index(self, other, **kwargs):
        if kwargs.pop("shuffle", "tasks") != "tasks":
            raise ValueError(
                "Dask-cudf only supports task based shuffling, got %s"
                % kwargs["shuffle"]
            )
        return super().set_index(other, shuffle="tasks", **kwargs)

    def reset_index(self, force=False, drop=False):
        """Reset index to range based
        """
        if force:
            dfs = self.to_delayed()
            sizes = np.asarray(compute(*map(delayed(len), dfs)))
            prefixes = np.zeros_like(sizes)
            prefixes[1:] = np.cumsum(sizes[:-1])

            @delayed
            def fix_index(df, startpos):
                stoppos = startpos + len(df)
                return df.set_index(
                    cudf.core.index.RangeIndex(start=startpos, stop=stoppos)
                )

            outdfs = [
                fix_index(df, startpos) for df, startpos in zip(dfs, prefixes)
            ]
            return from_delayed(outdfs, meta=self._meta.reset_index(drop=True))
        else:
            return self.map_partitions(M.reset_index, drop=drop)

    def sort_values(self, by, ignore_index=False, experimental=False):
        """Sort by the given column

        Parameter
        ---------
        by : str
        """
<<<<<<< HEAD
        if experimental:
            # Experimental aglorithm (mostly) matches
            # the set_index sorting procedure used in Dask.
            # Note that, if len(by)>1, only the first column
            # is used for repartitioning.  All columns are
            # used for intra-partition sorting.
            df = sorting.sort_values_experimental(
                self, by, ignore_index=ignore_index
            )
        else:
            # Legacy sorting algorithm based on "batcher-sortnet"
            parts = self.to_delayed()
            sorted_parts = sorting.sort_delayed_frame(parts, by)
            df = from_delayed(sorted_parts, meta=self._meta)
        if ignore_index:
            return df.reset_index()
=======
        if self.npartitions == 1:
            df = self.map_partitions(M.sort_values, by)
        else:
            parts = self.to_delayed()
            sorted_parts = batcher_sortnet.sort_delayed_frame(parts, by)
            df = from_delayed(sorted_parts, meta=self._meta)
        if ignore_index:
            return df.reset_index(drop=True)
>>>>>>> aa0e6724
        return df

    def sort_values_binned(self, by):
        """Sorty by the given column and ensure that the same key
        doesn't spread across multiple partitions.
        """
        # Get sorted partitions
        parts = self.sort_values(by=by).to_delayed()

        # Get unique keys in each partition
        @delayed
        def get_unique(p):
            return set(p[by].unique())

        uniques = list(compute(*map(get_unique, parts)))

        joiner = {}
        for i in range(len(uniques)):
            joiner[i] = to_join = {}
            for j in range(i + 1, len(uniques)):
                intersect = uniques[i] & uniques[j]
                # If the keys intersect
                if intersect:
                    # Remove keys
                    uniques[j] -= intersect
                    to_join[j] = frozenset(intersect)
                else:
                    break

        @delayed
        def join(df, other, keys):
            others = [
                other.query("{by}==@k".format(by=by)) for k in sorted(keys)
            ]
            return cudf.concat([df] + others)

        @delayed
        def drop(df, keep_keys):
            locvars = locals()
            for i, k in enumerate(keep_keys):
                locvars["k{}".format(i)] = k

            conds = [
                "{by}==@k{i}".format(by=by, i=i) for i in range(len(keep_keys))
            ]
            expr = " or ".join(conds)
            return df.query(expr)

        for i in range(len(parts)):
            if uniques[i]:
                parts[i] = drop(parts[i], uniques[i])
                for joinee, intersect in joiner[i].items():
                    parts[i] = join(parts[i], parts[joinee], intersect)

        results = [p for i, p in enumerate(parts) if uniques[i]]
        return from_delayed(results, meta=self._meta).reset_index()

    def to_parquet(self, path, *args, **kwargs):
        """ Calls dask.dataframe.io.to_parquet with CudfEngine backend """
        from dask_cudf.io import to_parquet

        return to_parquet(self, path, *args, **kwargs)

    def to_orc(self, path, **kwargs):
        """ Calls dask_cudf.io.to_orc """
        from dask_cudf.io import to_orc

        return to_orc(self, path, **kwargs)

    @derived_from(pd.DataFrame)
    def var(
        self,
        axis=None,
        skipna=True,
        ddof=1,
        split_every=False,
        dtype=None,
        out=None,
    ):
        axis = self._validate_axis(axis)
        meta = self._meta_nonempty.var(axis=axis, skipna=skipna)
        if axis == 1:
            result = map_partitions(
                M.var,
                self,
                meta=meta,
                token=self._token_prefix + "var",
                axis=axis,
                skipna=skipna,
                ddof=ddof,
            )
            return handle_out(out, result)

        else:
            num = self._get_numeric_data()
            x = 1.0 * num.sum(skipna=skipna, split_every=split_every)
            x2 = 1.0 * (num ** 2).sum(skipna=skipna, split_every=split_every)
            n = num.count(split_every=split_every)
            name = self._token_prefix + "var"
            result = map_partitions(
                var_aggregate, x2, x, n, token=name, meta=meta, ddof=ddof
            )
            if isinstance(self, DataFrame):
                result.divisions = (min(self.columns), max(self.columns))
            return handle_out(out, result)


def sum_of_squares(x):
    x = x.astype("f8")._column
    outcol = libcudf.reduce.reduce("sum_of_squares", x)
    return cudf.Series(outcol)


def var_aggregate(x2, x, n, ddof):
    try:
        with warnings.catch_warnings(record=True):
            warnings.simplefilter("always")
            result = (x2 / n) - (x / n) ** 2
        if ddof != 0:
            result = result * n / (n - ddof)
        return result
    except ZeroDivisionError:
        return np.float64(np.nan)


def nlargest_agg(x, **kwargs):
    return cudf.concat(x).nlargest(**kwargs)


def nsmallest_agg(x, **kwargs):
    return cudf.concat(x).nsmallest(**kwargs)


def unique_k_agg(x, **kwargs):
    return cudf.concat(x).unique_k(**kwargs)


class Series(_Frame, dd.core.Series):
    _partition_type = cudf.Series

    def count(self, split_every=False):
        return reduction(
            self,
            chunk=M.count,
            aggregate=np.sum,
            split_every=split_every,
            meta="i8",
        )

    def mean(self, split_every=False):
        sum = self.sum(split_every=split_every)
        n = self.count(split_every=split_every)
        return sum / n

    def unique_k(self, k, split_every=None):
        return reduction(
            self,
            chunk=M.unique_k,
            aggregate=unique_k_agg,
            meta=self._meta,
            token="unique-k",
            split_every=split_every,
            k=k,
        )

    @derived_from(pd.DataFrame)
    def var(
        self,
        axis=None,
        skipna=True,
        ddof=1,
        split_every=False,
        dtype=None,
        out=None,
    ):
        axis = self._validate_axis(axis)
        meta = self._meta_nonempty.var(axis=axis, skipna=skipna)
        if axis == 1:
            result = map_partitions(
                M.var,
                self,
                meta=meta,
                token=self._token_prefix + "var",
                axis=axis,
                skipna=skipna,
                ddof=ddof,
            )
            return handle_out(out, result)

        else:
            num = self._get_numeric_data()
            x = 1.0 * num.sum(skipna=skipna, split_every=split_every)
            x2 = 1.0 * (num ** 2).sum(skipna=skipna, split_every=split_every)
            n = num.count(split_every=split_every)
            name = self._token_prefix + "var"
            result = map_partitions(
                var_aggregate, x2, x, n, token=name, meta=meta, ddof=ddof
            )
            if isinstance(self, DataFrame):
                result.divisions = (min(self.columns), max(self.columns))
            return handle_out(out, result)

    # ----------------------------------------------------------------------
    # Accessor Methods
    # ----------------------------------------------------------------------
    dt = CachedAccessor("dt", DatetimeAccessor)
    cat = CachedAccessor("cat", CategoricalAccessor)


class Index(Series, dd.core.Index):
    _partition_type = cudf.Index


def splits_divisions_sorted_cudf(df, chunksize):
    segments = list(df.index.find_segments().to_array())
    segments.append(len(df) - 1)

    splits = [0]
    last = current_size = 0
    for s in segments:
        size = s - last
        last = s
        current_size += size
        if current_size >= chunksize:
            splits.append(s)
            current_size = 0
    # Ensure end is included
    if splits[-1] != segments[-1]:
        splits.append(segments[-1])
    divisions = tuple(df.index.take(np.array(splits)).values)
    splits[-1] += 1  # Offset to extract to end

    return splits, divisions


def _extract_meta(x):
    """
    Extract internal cache data (``_meta``) from dask_cudf objects
    """
    if isinstance(x, (Scalar, _Frame)):
        return x._meta
    elif isinstance(x, list):
        return [_extract_meta(_x) for _x in x]
    elif isinstance(x, tuple):
        return tuple([_extract_meta(_x) for _x in x])
    elif isinstance(x, dict):
        return {k: _extract_meta(v) for k, v in x.items()}
    return x


def _emulate(func, *args, **kwargs):
    """
    Apply a function using args / kwargs. If arguments contain dd.DataFrame /
    dd.Series, using internal cache (``_meta``) for calculation
    """
    with raise_on_meta_error(funcname(func)):
        return func(*_extract_meta(args), **_extract_meta(kwargs))


def align_partitions(args):
    """Align partitions between dask_cudf objects.

    Note that if all divisions are unknown, but have equal npartitions, then
    they will be passed through unchanged."""
    dfs = [df for df in args if isinstance(df, _Frame)]
    if not dfs:
        return args

    divisions = dfs[0].divisions
    if not all(df.divisions == divisions for df in dfs):
        raise NotImplementedError("Aligning mismatched partitions")
    return args


def reduction(
    args,
    chunk=None,
    aggregate=None,
    combine=None,
    meta=None,
    token=None,
    chunk_kwargs=None,
    aggregate_kwargs=None,
    combine_kwargs=None,
    split_every=None,
    **kwargs,
):
    """Generic tree reduction operation.

    Parameters
    ----------
    args :
        Positional arguments for the `chunk` function. All `dask.dataframe`
        objects should be partitioned and indexed equivalently.
    chunk : function [block-per-arg] -> block
        Function to operate on each block of data
    aggregate : function list-of-blocks -> block
        Function to operate on the list of results of chunk
    combine : function list-of-blocks -> block, optional
        Function to operate on intermediate lists of results of chunk
        in a tree-reduction. If not provided, defaults to aggregate.
    $META
    token : str, optional
        The name to use for the output keys.
    chunk_kwargs : dict, optional
        Keywords for the chunk function only.
    aggregate_kwargs : dict, optional
        Keywords for the aggregate function only.
    combine_kwargs : dict, optional
        Keywords for the combine function only.
    split_every : int, optional
        Group partitions into groups of this size while performing a
        tree-reduction. If set to False, no tree-reduction will be used,
        and all intermediates will be concatenated and passed to ``aggregate``.
        Default is 8.
    kwargs :
        All remaining keywords will be passed to ``chunk``, ``aggregate``, and
        ``combine``.
    """
    if chunk_kwargs is None:
        chunk_kwargs = dict()
    if aggregate_kwargs is None:
        aggregate_kwargs = dict()
    chunk_kwargs.update(kwargs)
    aggregate_kwargs.update(kwargs)

    if combine is None:
        if combine_kwargs:
            raise ValueError("`combine_kwargs` provided with no `combine`")
        combine = aggregate
        combine_kwargs = aggregate_kwargs
    else:
        if combine_kwargs is None:
            combine_kwargs = dict()
        combine_kwargs.update(kwargs)

    if not isinstance(args, (tuple, list)):
        args = [args]

    npartitions = set(
        arg.npartitions for arg in args if isinstance(arg, _Frame)
    )
    if len(npartitions) > 1:
        raise ValueError("All arguments must have same number of partitions")
    npartitions = npartitions.pop()

    if split_every is None:
        split_every = 8
    elif split_every is False:
        split_every = npartitions
    elif split_every < 2 or not isinstance(split_every, int):
        raise ValueError("split_every must be an integer >= 2")

    token_key = tokenize(
        token or (chunk, aggregate),
        meta,
        args,
        chunk_kwargs,
        aggregate_kwargs,
        combine_kwargs,
        split_every,
    )

    # Chunk
    a = "{0}-chunk-{1}".format(token or funcname(chunk), token_key)
    if len(args) == 1 and isinstance(args[0], _Frame) and not chunk_kwargs:
        dsk = {
            (a, 0, i): (chunk, key)
            for i, key in enumerate(args[0].__dask_keys__())
        }
    else:
        dsk = {
            (a, 0, i): (
                apply,
                chunk,
                [(x._name, i) if isinstance(x, _Frame) else x for x in args],
                chunk_kwargs,
            )
            for i in range(args[0].npartitions)
        }

    # Combine
    b = "{0}-combine-{1}".format(token or funcname(combine), token_key)
    k = npartitions
    depth = 0
    while k > split_every:
        for part_i, inds in enumerate(partition_all(split_every, range(k))):
            conc = (list, [(a, depth, i) for i in inds])
            dsk[(b, depth + 1, part_i)] = (
                (apply, combine, [conc], combine_kwargs)
                if combine_kwargs
                else (combine, conc)
            )
        k = part_i + 1
        a = b
        depth += 1

    # Aggregate
    b = "{0}-agg-{1}".format(token or funcname(aggregate), token_key)
    conc = (list, [(a, depth, i) for i in range(k)])
    if aggregate_kwargs:
        dsk[(b, 0)] = (apply, aggregate, [conc], aggregate_kwargs)
    else:
        dsk[(b, 0)] = (aggregate, conc)

    if meta is None:
        meta_chunk = _emulate(apply, chunk, args, chunk_kwargs)
        meta = _emulate(apply, aggregate, [[meta_chunk]], aggregate_kwargs)
    meta = dd.core.make_meta(meta)

    for arg in args:
        if isinstance(arg, _Frame):
            dsk.update(arg.dask)

    return dd.core.new_dd_object(dsk, b, meta, (None, None))


from_cudf = dd.from_pandas


def from_dask_dataframe(df):
    return df.map_partitions(cudf.from_pandas)


for name in [
    "add",
    "sub",
    "mul",
    "truediv",
    "floordiv",
    "mod",
    "pow",
    "radd",
    "rsub",
    "rmul",
    "rtruediv",
    "rfloordiv",
    "rmod",
    "rpow",
]:
    meth = getattr(cudf.DataFrame, name)
    DataFrame._bind_operator_method(name, meth)

    meth = getattr(cudf.Series, name)
    Series._bind_operator_method(name, meth)

for name in ["lt", "gt", "le", "ge", "ne", "eq"]:

    meth = getattr(cudf.Series, name)
    Series._bind_comparison_method(name, meth)<|MERGE_RESOLUTION|>--- conflicted
+++ resolved
@@ -209,33 +209,25 @@
         ---------
         by : str
         """
-<<<<<<< HEAD
-        if experimental:
-            # Experimental aglorithm (mostly) matches
-            # the set_index sorting procedure used in Dask.
-            # Note that, if len(by)>1, only the first column
-            # is used for repartitioning.  All columns are
-            # used for intra-partition sorting.
-            df = sorting.sort_values_experimental(
-                self, by, ignore_index=ignore_index
-            )
-        else:
-            # Legacy sorting algorithm based on "batcher-sortnet"
-            parts = self.to_delayed()
-            sorted_parts = sorting.sort_delayed_frame(parts, by)
-            df = from_delayed(sorted_parts, meta=self._meta)
-        if ignore_index:
-            return df.reset_index()
-=======
         if self.npartitions == 1:
             df = self.map_partitions(M.sort_values, by)
         else:
-            parts = self.to_delayed()
-            sorted_parts = batcher_sortnet.sort_delayed_frame(parts, by)
-            df = from_delayed(sorted_parts, meta=self._meta)
+            if experimental:
+                # Experimental aglorithm (mostly) matches
+                # the set_index sorting procedure used in Dask.
+                # Note that, if len(by)>1, only the first column
+                # is used for repartitioning.  All columns are
+                # used for intra-partition sorting.
+                df = sorting.sort_values_experimental(
+                    self, by, ignore_index=ignore_index
+                )
+            else:
+                # Legacy sorting algorithm based on "batcher-sortnet"
+                parts = self.to_delayed()
+                sorted_parts = sorting.sort_delayed_frame(parts, by)
+                df = from_delayed(sorted_parts, meta=self._meta)
         if ignore_index:
             return df.reset_index(drop=True)
->>>>>>> aa0e6724
         return df
 
     def sort_values_binned(self, by):
